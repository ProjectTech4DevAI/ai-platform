--- conflicted
+++ resolved
@@ -16,9 +16,8 @@
 # .DS_Store: macOS Finder metadata file that stores folder view settings and icon positions.
 **/.DS_Store
 
-<<<<<<< HEAD
 # Emacs
 *~
-=======
-/backend/app/logs
->>>>>>> ee6fe556
+
+#
+/backend/app/logs