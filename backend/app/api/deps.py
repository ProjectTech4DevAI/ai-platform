from collections.abc import Generator
from typing import Annotated

import jwt
from fastapi import Depends, HTTPException, Request, status
from fastapi.security import APIKeyHeader, OAuth2PasswordBearer
from jwt.exceptions import InvalidTokenError
from pydantic import ValidationError
from sqlmodel import Session, select

from app.core import security
from app.core.config import settings
from app.core.db import engine
from app.core.security import api_key_manager
from app.crud.organization import validate_organization
from app.models import (
    AuthContext,
    Organization,
    Project,
    ProjectUser,
    TokenPayload,
    User,
    UserOrganization,
<<<<<<< HEAD
    UserProjectOrg,
=======
    Project,
    Organization,
>>>>>>> 692b3ea8
)


reusable_oauth2 = OAuth2PasswordBearer(
    tokenUrl=f"{settings.API_V1_STR}/login/access-token", auto_error=False
)


def get_db() -> Generator[Session, None, None]:
    with Session(engine) as session:
        yield session


api_key_header = APIKeyHeader(name="X-API-KEY", auto_error=False)
SessionDep = Annotated[Session, Depends(get_db)]
TokenDep = Annotated[str, Depends(reusable_oauth2)]


def get_current_user(
    session: SessionDep,
    token: TokenDep,
    api_key: Annotated[str, Depends(api_key_header)],
) -> User:
    """Authenticate user via API Key first, fallback to JWT token. Returns only User."""

    if api_key:
        api_key_record = api_key_manager.verify(session, api_key)
        if not api_key_record:
            raise HTTPException(status_code=401, detail="Invalid API Key")

        user = session.get(User, api_key_record.user_id)
        if not user:
            raise HTTPException(
                status_code=404, detail="User linked to API Key not found"
            )

        return user  # Return only User object

    elif token:
        try:
            payload = jwt.decode(
                token, settings.SECRET_KEY, algorithms=[security.ALGORITHM]
            )
            token_data = TokenPayload(**payload)
        except (InvalidTokenError, ValidationError):
            raise HTTPException(
                status_code=status.HTTP_403_FORBIDDEN,
                detail="Could not validate credentials",
            )

        user = session.get(User, token_data.sub)
        if not user:
            raise HTTPException(status_code=404, detail="User not found")
        if not user.is_active:
            raise HTTPException(status_code=400, detail="Inactive user")

        return user  # Return only User object

    raise HTTPException(status_code=401, detail="Invalid Authorization format")


CurrentUser = Annotated[User, Depends(get_current_user)]


def get_current_user_org(
    current_user: CurrentUser, session: SessionDep, request: Request
) -> UserOrganization:
    """Extend `User` with organization_id if available, otherwise return UserOrganization without it."""

    organization_id = None
    api_key = request.headers.get("X-API-KEY")
    if api_key:
        api_key_record = api_key_manager.verify(session, api_key)
        if api_key_record:
            validate_organization(session, api_key_record.organization_id)
            organization_id = api_key_record.organization_id

    return UserOrganization(
        **current_user.model_dump(), organization_id=organization_id
    )


CurrentUserOrg = Annotated[UserOrganization, Depends(get_current_user_org)]


def get_current_user_org_project(
    current_user: CurrentUser, session: SessionDep, request: Request
) -> UserProjectOrg:
    api_key = request.headers.get("X-API-KEY")
    organization_id = None
    project_id = None

    if api_key:
        api_key_record = api_key_manager.verify(session, api_key)
        if api_key_record:
            validate_organization(session, api_key_record.organization_id)
            organization_id = api_key_record.organization_id
            project_id = api_key_record.project_id

    else:
        raise HTTPException(status_code=401, detail="Invalid API Key")

    return UserProjectOrg(
        **current_user.model_dump(),
        organization_id=organization_id,
        project_id=project_id,
    )


CurrentUserOrgProject = Annotated[UserProjectOrg, Depends(get_current_user_org_project)]


def get_current_active_superuser(current_user: CurrentUser) -> User:
    if not current_user.is_superuser:
        raise HTTPException(
            status_code=403, detail="The user doesn't have enough privileges"
        )
    return current_user


def get_current_active_superuser_org(current_user: CurrentUserOrg) -> User:
    if not current_user.is_superuser:
        raise HTTPException(
            status_code=403, detail="The user doesn't have enough privileges"
        )
<<<<<<< HEAD
    return current_user


def get_auth_context(
    session: SessionDep,
    token: TokenDep,
    api_key: Annotated[str, Depends(api_key_header)],
) -> AuthContext:
    """
    Verify valid authentication (API Key or JWT token) and return authenticated user context.
    Returns AuthContext with user info, project_id, and organization_id.
    Authorization logic should be handled in routes.
    """
    if api_key:
        auth_context = api_key_manager.verify(session, api_key)
        if not auth_context:
            raise HTTPException(status_code=401, detail="Invalid API Key")

        if not auth_context.user.is_active:
            raise HTTPException(status_code=403, detail="Inactive user")

        if not auth_context.organization.is_active:
            raise HTTPException(status_code=403, detail="Inactive Organization")

        if not auth_context.project.is_active:
            raise HTTPException(status_code=403, detail="Inactive Project")

        return auth_context

    elif token:
        try:
            payload = jwt.decode(
                token, settings.SECRET_KEY, algorithms=[security.ALGORITHM]
            )
            token_data = TokenPayload(**payload)
        except (InvalidTokenError, ValidationError):
            raise HTTPException(
                status_code=status.HTTP_403_FORBIDDEN,
                detail="Could not validate credentials",
            )

        user = session.get(User, token_data.sub)
        if not user:
            raise HTTPException(status_code=404, detail="User not found")
        if not user.is_active:
            raise HTTPException(status_code=403, detail="Inactive user")

        auth_context = AuthContext(
            user_id=user.id,
            user=user,
        )
        return auth_context

    else:
        raise HTTPException(status_code=401, detail="Invalid Authorization format")


AuthContextDep = Annotated[AuthContext, Depends(get_auth_context)]


def verify_user_project_organization(
    db: SessionDep,
    current_user: CurrentUserOrg,
    project_id: int,
    organization_id: int,
) -> UserProjectOrg:
    """
    Verify that the authenticated user is part of the project
    and that the project belongs to the organization.
    """
    if current_user.organization_id and current_user.organization_id != organization_id:
        raise HTTPException(status_code=403, detail="User is not part of organization")

    project_organization = db.exec(
        select(Project, Organization)
        .join(Organization, Project.organization_id == Organization.id)
        .where(
            Project.id == project_id,
            Project.is_active == True,
            Organization.id == organization_id,
            Organization.is_active == True,
        )
    ).first()

    if not project_organization:
        # Determine the exact error based on missing data
        organization = db.exec(
            select(Organization).where(Organization.id == organization_id)
        ).first()
        if not organization:
            raise HTTPException(status_code=404, detail="Organization not found")

        if not organization.is_active:
            raise HTTPException(
                status_code=400, detail="Organization is not active"
            )  # Use 400 for inactive resources

        project = db.exec(select(Project).where(Project.id == project_id)).first()
        if not project:
            raise HTTPException(status_code=404, detail="Project not found")

        if not project.is_active:
            raise HTTPException(
                status_code=400, detail="Project is not active"
            )  # Use 400 for inactive resources

        raise HTTPException(
            status_code=403, detail="Project does not belong to the organization"
        )

    # Superuser bypasses all checks and If Api key request we give access to all the project in organization
    if current_user.is_superuser or current_user.organization_id:
        current_user.organization_id = organization_id
        return UserProjectOrg(**current_user.model_dump(), project_id=project_id)

    # Check if the user is part of the project
    user_in_project = db.exec(
        select(ProjectUser).where(
            ProjectUser.user_id == current_user.id,
            ProjectUser.project_id == project_id,
        )
    ).first()

    if not user_in_project:
        raise HTTPException(status_code=403, detail="User is not part of the project")

    current_user.organization_id = organization_id
    return UserProjectOrg(**current_user.model_dump(), project_id=project_id)
=======
    return current_user
>>>>>>> 692b3ea8
<|MERGE_RESOLUTION|>--- conflicted
+++ resolved
@@ -15,18 +15,10 @@
 from app.crud.organization import validate_organization
 from app.models import (
     AuthContext,
-    Organization,
-    Project,
-    ProjectUser,
     TokenPayload,
     User,
     UserOrganization,
-<<<<<<< HEAD
     UserProjectOrg,
-=======
-    Project,
-    Organization,
->>>>>>> 692b3ea8
 )
 
 
@@ -152,7 +144,6 @@
         raise HTTPException(
             status_code=403, detail="The user doesn't have enough privileges"
         )
-<<<<<<< HEAD
     return current_user
 
 
@@ -210,77 +201,4 @@
         raise HTTPException(status_code=401, detail="Invalid Authorization format")
 
 
-AuthContextDep = Annotated[AuthContext, Depends(get_auth_context)]
-
-
-def verify_user_project_organization(
-    db: SessionDep,
-    current_user: CurrentUserOrg,
-    project_id: int,
-    organization_id: int,
-) -> UserProjectOrg:
-    """
-    Verify that the authenticated user is part of the project
-    and that the project belongs to the organization.
-    """
-    if current_user.organization_id and current_user.organization_id != organization_id:
-        raise HTTPException(status_code=403, detail="User is not part of organization")
-
-    project_organization = db.exec(
-        select(Project, Organization)
-        .join(Organization, Project.organization_id == Organization.id)
-        .where(
-            Project.id == project_id,
-            Project.is_active == True,
-            Organization.id == organization_id,
-            Organization.is_active == True,
-        )
-    ).first()
-
-    if not project_organization:
-        # Determine the exact error based on missing data
-        organization = db.exec(
-            select(Organization).where(Organization.id == organization_id)
-        ).first()
-        if not organization:
-            raise HTTPException(status_code=404, detail="Organization not found")
-
-        if not organization.is_active:
-            raise HTTPException(
-                status_code=400, detail="Organization is not active"
-            )  # Use 400 for inactive resources
-
-        project = db.exec(select(Project).where(Project.id == project_id)).first()
-        if not project:
-            raise HTTPException(status_code=404, detail="Project not found")
-
-        if not project.is_active:
-            raise HTTPException(
-                status_code=400, detail="Project is not active"
-            )  # Use 400 for inactive resources
-
-        raise HTTPException(
-            status_code=403, detail="Project does not belong to the organization"
-        )
-
-    # Superuser bypasses all checks and If Api key request we give access to all the project in organization
-    if current_user.is_superuser or current_user.organization_id:
-        current_user.organization_id = organization_id
-        return UserProjectOrg(**current_user.model_dump(), project_id=project_id)
-
-    # Check if the user is part of the project
-    user_in_project = db.exec(
-        select(ProjectUser).where(
-            ProjectUser.user_id == current_user.id,
-            ProjectUser.project_id == project_id,
-        )
-    ).first()
-
-    if not user_in_project:
-        raise HTTPException(status_code=403, detail="User is not part of the project")
-
-    current_user.organization_id = organization_id
-    return UserProjectOrg(**current_user.model_dump(), project_id=project_id)
-=======
-    return current_user
->>>>>>> 692b3ea8
+AuthContextDep = Annotated[AuthContext, Depends(get_auth_context)]