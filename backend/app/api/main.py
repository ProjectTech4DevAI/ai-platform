from fastapi import APIRouter
<<<<<<< HEAD


from app.api.routes import items, login, private, users, utils, threads, project,organization
=======
from app.api.routes import items, login, private, users, utils,project,organization, project_user, api_keys
>>>>>>> 9996a5ea
from app.core.config import settings

api_router = APIRouter()
api_router.include_router(login.router)
api_router.include_router(users.router)
api_router.include_router(utils.router)
api_router.include_router(items.router)
api_router.include_router(threads.router)
api_router.include_router(organization.router)
api_router.include_router(project.router)
api_router.include_router(project_user.router)
api_router.include_router(api_keys.router)


if settings.ENVIRONMENT == "local":
    api_router.include_router(private.router)<|MERGE_RESOLUTION|>--- conflicted
+++ resolved
@@ -1,11 +1,6 @@
 from fastapi import APIRouter
-<<<<<<< HEAD
 
-
-from app.api.routes import items, login, private, users, utils, threads, project,organization
-=======
-from app.api.routes import items, login, private, users, utils,project,organization, project_user, api_keys
->>>>>>> 9996a5ea
+from app.api.routes import items, login, private, users, utils, project, organization, project_user, api_keys, threads
 from app.core.config import settings
 
 api_router = APIRouter()
