--- conflicted
+++ resolved
@@ -4,11 +4,7 @@
     api_keys,
     assistants,
     collections,
-<<<<<<< HEAD
-=======
     config,
-    documents,
->>>>>>> 0c602dc2
     doc_transformation_job,
     documents,
     login,
