from fastapi import APIRouter

from app.api.routes import (
    api_keys,
    documents,
    login,
    organization,
    project,
    project_user,
    private,
    threads,
    users,
    utils,
<<<<<<< HEAD
    onboarding,
=======
    credentials,
>>>>>>> 12bf9b6a
)
from app.core.config import settings

api_router = APIRouter()
api_router.include_router(login.router)
api_router.include_router(users.router)
api_router.include_router(utils.router)
api_router.include_router(documents.router)
api_router.include_router(threads.router)
api_router.include_router(organization.router)
api_router.include_router(project.router)
api_router.include_router(project_user.router)
api_router.include_router(api_keys.router)
<<<<<<< HEAD
api_router.include_router(onboarding.router)
=======
api_router.include_router(credentials.router)
>>>>>>> 12bf9b6a


if settings.ENVIRONMENT == "local":
    api_router.include_router(private.router)<|MERGE_RESOLUTION|>--- conflicted
+++ resolved
@@ -11,11 +11,8 @@
     threads,
     users,
     utils,
-<<<<<<< HEAD
     onboarding,
-=======
-    credentials,
->>>>>>> 12bf9b6a
+    credentials
 )
 from app.core.config import settings
 
@@ -29,11 +26,8 @@
 api_router.include_router(project.router)
 api_router.include_router(project_user.router)
 api_router.include_router(api_keys.router)
-<<<<<<< HEAD
 api_router.include_router(onboarding.router)
-=======
 api_router.include_router(credentials.router)
->>>>>>> 12bf9b6a
 
 
 if settings.ENVIRONMENT == "local":
