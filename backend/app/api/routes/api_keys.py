--- conflicted
+++ resolved
@@ -27,15 +27,6 @@
     """
     Generate a new API key for the user's organization.
     """
-<<<<<<< HEAD
-    validate_organization(session, organization_id)
-
-    existing_api_key = get_api_key_by_user_org(session, organization_id, user_id)
-    if existing_api_key:
-        raise HTTPException(
-            400,
-            "API Key already exists for this user and organization",
-=======
     try:
         # Validate organization
         project = validate_project(session, project_id)
@@ -53,10 +44,6 @@
             organization_id=project.organization_id,
             user_id=user_id,
             project_id=project_id,
->>>>>>> d6d5eade
-        )
-    api_key = create_api_key(session, organization_id=organization_id, user_id=user_id)
-    return APIResponse.success_response(api_key)
 
 
 @router.get("/", response_model=APIResponse[list[APIKeyPublic]])
@@ -69,12 +56,6 @@
     Retrieve all API keys for the given project. Superusers get all keys;
     regular users get only their own.
     """
-<<<<<<< HEAD
-    validate_organization(session, organization_id)
-
-    api_keys = get_api_keys_by_organization(session, organization_id)
-    return APIResponse.success_response(api_keys)
-=======
     try:
         # Validate project
         project = validate_project(session=session, project_id=project_id)
@@ -90,7 +71,6 @@
             api_keys = [user_api_key] if user_api_key else []
 
         return APIResponse.success_response(api_keys)
->>>>>>> d6d5eade
 
 
 @router.get("/{api_key_id}", response_model=APIResponse[APIKeyPublic])
