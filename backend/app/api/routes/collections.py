--- conflicted
+++ resolved
@@ -94,15 +94,12 @@
 
 
 class CallbackRequest(BaseModel):
-<<<<<<< HEAD
-    callback_url: HttpUrl = Field(
+    callback_url: Optional[HttpUrl] = Field(
+        default=None,
         description="URL to call to report endpoint status",
     )
-=======
-    callback_url: Optional[HttpUrl] = None
->>>>>>> ddbc0310
-
-
+
+      
 class CreationRequest(
     DocumentOptions,
     AssistantOptions,
