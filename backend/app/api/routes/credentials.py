<<<<<<< HEAD
import logging
from typing import List

=======
>>>>>>> 5579c37f
from fastapi import APIRouter, Depends

from app.api.deps import SessionDep, get_current_user_org_project
from app.crud.credentials import (
    get_creds_by_org,
    get_provider_credential,
    remove_creds_for_org,
    set_creds_for_org,
    update_creds_for_org,
    remove_provider_credential,
)
from app.models import CredsCreate, CredsPublic, CredsUpdate, UserProjectOrg
from app.utils import APIResponse
from app.core.providers import validate_provider
from app.core.exception_handlers import HTTPException

logger = logging.getLogger(__name__)
router = APIRouter(prefix="/credentials", tags=["credentials"])


@router.post(
    "/",
    response_model=APIResponse[list[CredsPublic]],
    summary="Create new credentials for the current organization and project",
    description="Creates new credentials for the caller's organization and project. Each organization can have different credentials for different providers and projects. Only one credential per provider is allowed per organization-project combination.",
)
<<<<<<< HEAD
def create_new_credential(*, session: SessionDep, creds_in: CredsCreate):
    # Validate organization
    validate_organization(session, creds_in.organization_id)

    # Validate project if provided
    if creds_in.project_id:
        project = validate_project(session, creds_in.project_id)
        if project.organization_id != creds_in.organization_id:
            logger.error(
                f"[create_new_credential] Project does not belong to organization | organization_id: {creds_in.organization_id}, project_id: {creds_in.project_id}"
            )
            raise HTTPException(
                status_code=400,
                detail="Project does not belong to the specified organization",
            )
=======
def create_new_credential(
    *,
    session: SessionDep,
    creds_in: CredsCreate,
    _current_user: UserProjectOrg = Depends(get_current_user_org_project),
):
    # Project comes from API key context; no cross-org check needed here
>>>>>>> 5579c37f

    # Prevent duplicate credentials
    for provider in creds_in.credential.keys():
        existing_cred = get_provider_credential(
            session=session,
            org_id=_current_user.organization_id,
            provider=provider,
            project_id=_current_user.project_id,
        )
        if existing_cred:
            logger.warning(
                f"[create_new_credential] Credentials for provider already exist | organization_id: {creds_in.organization_id}, project_id: {creds_in.project_id}, provider: {provider}"
            )
            raise HTTPException(
                status_code=400,
                detail=(
                    f"Credentials for provider '{provider}' already exist "
                    f"for this organization and project combination"
                ),
            )

    # Create credentials
<<<<<<< HEAD
    new_creds = set_creds_for_org(session=session, creds_add=creds_in)
    if not new_creds:
        logger.error(
            f"[create_new_credential] Failed to create credentials | organization_id: {creds_in.organization_id}, project_id: {creds_in.project_id}"
        )
=======
    created_creds = set_creds_for_org(
        session=session,
        creds_add=creds_in,
        organization_id=_current_user.organization_id,
        project_id=_current_user.project_id,
    )
    if not created_creds:
>>>>>>> 5579c37f
        raise Exception(status_code=500, detail="Failed to create credentials")

    return APIResponse.success_response([cred.to_public() for cred in created_creds])


@router.get(
    "/",
    response_model=APIResponse[list[CredsPublic]],
    summary="Get all credentials for current org and project",
    description="Retrieves all provider credentials associated with the caller's organization and project.",
)
def read_credential(
    *,
    session: SessionDep,
    _current_user: UserProjectOrg = Depends(get_current_user_org_project),
):
    creds = get_creds_by_org(
        session=session,
        org_id=_current_user.organization_id,
        project_id=_current_user.project_id,
    )
    if not creds:
        logger.error(
            f"[read_credential] No credentials found | organization_id: {org_id}, project_id: {project_id}"
        )
        raise HTTPException(status_code=404, detail="Credentials not found")

    return APIResponse.success_response([cred.to_public() for cred in creds])


@router.get(
    "/provider/{provider}",
    response_model=APIResponse[dict],
    summary="Get specific provider credentials for current org and project",
    description="Retrieves credentials for a specific provider (e.g., 'openai', 'anthropic') for the caller's organization and project.",
)
def read_provider_credential(
    *,
    session: SessionDep,
    provider: str,
    _current_user: UserProjectOrg = Depends(get_current_user_org_project),
):
    provider_enum = validate_provider(provider)
    credential = get_provider_credential(
        session=session,
        org_id=_current_user.organization_id,
        provider=provider_enum,
        project_id=_current_user.project_id,
    )
<<<<<<< HEAD
    if provider_creds is None:
        logger.error(
            f"[read_provider_credential] No credentials found | organization_id: {org_id}, provider: {provider}"
        )
=======
    if credential is None:
>>>>>>> 5579c37f
        raise HTTPException(status_code=404, detail="Provider credentials not found")

    return APIResponse.success_response(credential)


@router.patch(
    "/",
    response_model=APIResponse[list[CredsPublic]],
    summary="Update credentials for current org and project",
    description="Updates credentials for a specific provider of the caller's organization and project.",
)
def update_credential(
    *,
    session: SessionDep,
    creds_in: CredsUpdate,
    _current_user: UserProjectOrg = Depends(get_current_user_org_project),
):
    if not creds_in or not creds_in.provider or not creds_in.credential:
        logger.error(f"[update_credential] Invalid input | organization_id: {org_id}")
        raise HTTPException(
            status_code=400, detail="Provider and credential must be provided"
        )

    # Pass project_id directly to the CRUD function since CredsUpdate no longer has this field
    updated_credential = update_creds_for_org(
        session=session,
        org_id=_current_user.organization_id,
        creds_in=creds_in,
        project_id=_current_user.project_id,
    )

    return APIResponse.success_response(
        [cred.to_public() for cred in updated_credential]
    )


@router.delete(
    "/provider/{provider}",
    response_model=APIResponse[dict],
    summary="Delete specific provider credentials for current org and project",
)
def delete_provider_credential(
    *,
    session: SessionDep,
    provider: str,
    _current_user: UserProjectOrg = Depends(get_current_user_org_project),
):
    provider_enum = validate_provider(provider)
    provider_creds = get_provider_credential(
        session=session,
        org_id=_current_user.organization_id,
        provider=provider_enum,
        project_id=_current_user.project_id,
    )
    if provider_creds is None:
        logger.error(
            f"[delete_provider_credential] Provider credentials not found | organization_id: {org_id}, provider: {provider}, project_id: {project_id}"
        )
        raise HTTPException(status_code=404, detail="Provider credentials not found")

    remove_provider_credential(
        session=session,
        org_id=_current_user.organization_id,
        provider=provider_enum,
        project_id=_current_user.project_id,
    )

    return APIResponse.success_response(
        {"message": "Provider credentials removed successfully"}
    )


@router.delete(
    "/",
    response_model=APIResponse[dict],
    summary="Delete all credentials for current org and project",
    description="Removes all credentials for the caller's organization and project. This is a soft delete operation that marks credentials as inactive.",
)
def delete_all_credentials(
    *,
    session: SessionDep,
    _current_user: UserProjectOrg = Depends(get_current_user_org_project),
):
    creds = remove_creds_for_org(
        session=session,
        org_id=_current_user.organization_id,
        project_id=_current_user.project_id,
    )
    if not creds:
        logger.error(
            f"[delete_all_credentials] Credentials not found | organization_id: {org_id}, project_id: {project_id}"
        )
        raise HTTPException(
            status_code=404, detail="Credentials for organization/project not found"
        )

    return APIResponse.success_response(
        {"message": "All credentials deleted successfully"}
    )<|MERGE_RESOLUTION|>--- conflicted
+++ resolved
@@ -1,9 +1,5 @@
-<<<<<<< HEAD
 import logging
-from typing import List
-
-=======
->>>>>>> 5579c37f
+
 from fastapi import APIRouter, Depends
 
 from app.api.deps import SessionDep, get_current_user_org_project
@@ -30,23 +26,6 @@
     summary="Create new credentials for the current organization and project",
     description="Creates new credentials for the caller's organization and project. Each organization can have different credentials for different providers and projects. Only one credential per provider is allowed per organization-project combination.",
 )
-<<<<<<< HEAD
-def create_new_credential(*, session: SessionDep, creds_in: CredsCreate):
-    # Validate organization
-    validate_organization(session, creds_in.organization_id)
-
-    # Validate project if provided
-    if creds_in.project_id:
-        project = validate_project(session, creds_in.project_id)
-        if project.organization_id != creds_in.organization_id:
-            logger.error(
-                f"[create_new_credential] Project does not belong to organization | organization_id: {creds_in.organization_id}, project_id: {creds_in.project_id}"
-            )
-            raise HTTPException(
-                status_code=400,
-                detail="Project does not belong to the specified organization",
-            )
-=======
 def create_new_credential(
     *,
     session: SessionDep,
@@ -54,7 +33,6 @@
     _current_user: UserProjectOrg = Depends(get_current_user_org_project),
 ):
     # Project comes from API key context; no cross-org check needed here
->>>>>>> 5579c37f
 
     # Prevent duplicate credentials
     for provider in creds_in.credential.keys():
@@ -66,7 +44,7 @@
         )
         if existing_cred:
             logger.warning(
-                f"[create_new_credential] Credentials for provider already exist | organization_id: {creds_in.organization_id}, project_id: {creds_in.project_id}, provider: {provider}"
+                f"[create_new_credential] Credentials for provider already exist | organization_id: {_current_user.organization_id}, project_id: {_current_user.project_id}, provider: {provider}"
             )
             raise HTTPException(
                 status_code=400,
@@ -77,13 +55,6 @@
             )
 
     # Create credentials
-<<<<<<< HEAD
-    new_creds = set_creds_for_org(session=session, creds_add=creds_in)
-    if not new_creds:
-        logger.error(
-            f"[create_new_credential] Failed to create credentials | organization_id: {creds_in.organization_id}, project_id: {creds_in.project_id}"
-        )
-=======
     created_creds = set_creds_for_org(
         session=session,
         creds_add=creds_in,
@@ -91,8 +62,10 @@
         project_id=_current_user.project_id,
     )
     if not created_creds:
->>>>>>> 5579c37f
-        raise Exception(status_code=500, detail="Failed to create credentials")
+        logger.error(
+            f"[create_new_credential] Failed to create credentials | organization_id: {_current_user.organization_id}, project_id: {_current_user.project_id}"
+        )
+        raise HTTPException(status_code=500, detail="Failed to create credentials")
 
     return APIResponse.success_response([cred.to_public() for cred in created_creds])
 
@@ -115,7 +88,7 @@
     )
     if not creds:
         logger.error(
-            f"[read_credential] No credentials found | organization_id: {org_id}, project_id: {project_id}"
+            f"[read_credential] No credentials found | organization_id: {_current_user.organization_id}, project_id: {_current_user.project_id}"
         )
         raise HTTPException(status_code=404, detail="Credentials not found")
 
@@ -141,14 +114,7 @@
         provider=provider_enum,
         project_id=_current_user.project_id,
     )
-<<<<<<< HEAD
-    if provider_creds is None:
-        logger.error(
-            f"[read_provider_credential] No credentials found | organization_id: {org_id}, provider: {provider}"
-        )
-=======
     if credential is None:
->>>>>>> 5579c37f
         raise HTTPException(status_code=404, detail="Provider credentials not found")
 
     return APIResponse.success_response(credential)
@@ -167,7 +133,7 @@
     _current_user: UserProjectOrg = Depends(get_current_user_org_project),
 ):
     if not creds_in or not creds_in.provider or not creds_in.credential:
-        logger.error(f"[update_credential] Invalid input | organization_id: {org_id}")
+        logger.error(f"[update_credential] Invalid input | organization_id: {_current_user.organization_id}, project_id: {_current_user.project_id}")
         raise HTTPException(
             status_code=400, detail="Provider and credential must be provided"
         )
@@ -205,7 +171,7 @@
     )
     if provider_creds is None:
         logger.error(
-            f"[delete_provider_credential] Provider credentials not found | organization_id: {org_id}, provider: {provider}, project_id: {project_id}"
+            f"[delete_provider_credential] Provider credentials not found | organization_id: {_current_user.organization_id}, provider: {provider}, project_id: {_current_user.project_id}"
         )
         raise HTTPException(status_code=404, detail="Provider credentials not found")
 
@@ -239,7 +205,7 @@
     )
     if not creds:
         logger.error(
-            f"[delete_all_credentials] Credentials not found | organization_id: {org_id}, project_id: {project_id}"
+            f"[delete_all_credentials] Credentials not found | organization_id: {_current_user.organization_id}, project_id: {_current_user.project_id}"
         )
         raise HTTPException(
             status_code=404, detail="Credentials for organization/project not found"
