--- conflicted
+++ resolved
@@ -4,7 +4,6 @@
     SessionDep,
     get_current_active_superuser,
 )
-<<<<<<< HEAD
 from app.crud.credentials import (
     get_creds_by_org,
     get_key_by_org,
@@ -22,19 +21,12 @@
     dependencies=[Depends(get_current_active_superuser)],
     response_model=APIResponse[CredsPublic],
 )
-=======
-from app.crud.credentials import set_creds_for_org, get_key_by_org, remove_creds_for_org, get_creds_by_org, update_creds_for_org
-from app.utils import APIResponse 
-
-router = APIRouter(prefix="/credentials", tags=["credentials"])
-
-@router.post("/", dependencies=[Depends(get_current_active_superuser)], response_model=APIResponse[CredsPublic])
->>>>>>> 808e6d15
 def create_new_credential(*, session: SessionDep, creds_in: CredsCreate):
     new_creds = None
     try:
         existing_creds = get_creds_by_org(
-            session=session, org_id=creds_in.organization_id
+            session=session,
+            org_id=creds_in.organization_id
         )
         if not existing_creds:
             new_creds = set_creds_for_org(session=session, creds_add=creds_in)
@@ -43,7 +35,6 @@
             status_code=500, detail=f"An unexpected error occurred: {str(e)}"
         )
 
-<<<<<<< HEAD
     if new_creds is None:
         raise HTTPException(
             status_code=400, detail="Credentials for this organization already exist."
@@ -57,18 +48,14 @@
     dependencies=[Depends(get_current_active_superuser)],
     response_model=APIResponse[CredsPublic],
 )
-=======
-
-@router.get("/{org_id}", dependencies=[Depends(get_current_active_superuser)], response_model=APIResponse[CredsPublic])
->>>>>>> 808e6d15
 def read_credential(*, session: SessionDep, org_id: int):
     try:
         creds = get_creds_by_org(session=session, org_id=org_id)
-<<<<<<< HEAD
     except Exception as e:
         # Catch any other exceptions and return an internal server error response
         raise HTTPException(
-            status_code=500, detail=f"An unexpected error occurred: {str(e)}"
+            status_code=500,
+            detail=f"An unexpected error occurred: {str(e)}"
         )
 
     if creds is None:
@@ -82,25 +69,14 @@
     dependencies=[Depends(get_current_active_superuser)],
     response_model=APIResponse[str],
 )
-=======
-        if creds is None:
-            raise HTTPException(status_code=404, detail="Credentials not found")
-        return APIResponse.success_response(creds)
-    except HTTPException as http_error:
-        raise http_error
-    except Exception as e:
-        raise HTTPException(status_code=500, detail=f"An unexpected error occurred: {str(e)}")
-
-@router.get("/{org_id}/api-key", dependencies=[Depends(get_current_active_superuser)], response_model=APIResponse[dict])
->>>>>>> 808e6d15
 def read_api_key(*, session: SessionDep, org_id: int):
     try:
         api_key = get_key_by_org(session=session, org_id=org_id)
-<<<<<<< HEAD
     except Exception as e:
         # Catch any other exceptions and return an internal server error response
         raise HTTPException(
-            status_code=500, detail=f"An unexpected error occurred: {str(e)}"
+            status_code=500,
+            detail=f"An unexpected error occurred: {str(e)}"
         )
 
     if api_key is None:
@@ -114,22 +90,8 @@
     dependencies=[Depends(get_current_active_superuser)],
     response_model=APIResponse[CredsPublic],
 )
-=======
-        if api_key is None:
-            raise HTTPException(status_code=404, detail="API key not found")
-        
-        return APIResponse.success_response({"api_key": api_key})
-    
-    except HTTPException as http_error:
-        raise http_error
-    except Exception as e:
-        raise HTTPException(status_code=500, detail=f"An unexpected error occurred: {str(e)}")
-    
-@router.patch("/{org_id}", dependencies=[Depends(get_current_active_superuser)], response_model=APIResponse[CredsPublic])
->>>>>>> 808e6d15
 def update_credential(*, session: SessionDep, org_id: int, creds_in: CredsUpdate):
     try:
-<<<<<<< HEAD
         creds_data = creds_in.dict(exclude_unset=True)
         creds = creds.model_copy(update=creds_data)
         session.add(creds)
@@ -150,36 +112,16 @@
 def delete_credential(*, session: SessionDep, org_id: int):
     try:
         creds = remove_creds_for_org(session=session, org_id=org_id)
-=======
-        updated_creds = update_creds_for_org(session=session, org_id=org_id, creds_in=creds_in)
-        return APIResponse.success_response(updated_creds)
-    except ValueError as e:
-        raise HTTPException(status_code=404, detail=str(e))
-    except Exception as e:
-        raise HTTPException(status_code=500, detail=f"An unexpected error occurred: {str(e)}")
-
-
-@router.delete("/{org_id}/api-key", dependencies=[Depends(get_current_active_superuser)], response_model=APIResponse[dict])
-def delete_credential(*, session: SessionDep, org_id: int):
-    try:
-        creds = remove_creds_for_org(session=session, org_id=org_id)
-        
-        if creds is None:
-            raise HTTPException(status_code=404, detail="Credentials not found")
-        
-        return APIResponse.success_response({"message": "Credentials deleted successfully"})
-    
-    except HTTPException as http_error:
-        raise http_error
->>>>>>> 808e6d15
     except Exception as e:
         raise HTTPException(
-            status_code=500, detail=f"An unexpected error occurred: {str(e)}"
+            status_code=500,
+            detail=f"An unexpected error occurred: {str(e)}"
         )
 
     if creds is None:
         raise HTTPException(
-            status_code=404, detail="API key for organization not found"
+            status_code=404,
+            detail="API key for organization not found"
         )
 
     return APIResponse.success_response(None)