from uuid import UUID, uuid4
from typing import List
from pathlib import Path

from fastapi import APIRouter, File, UploadFile, HTTPException, Query
from fastapi import Path as FastPath

from sqlalchemy.exc import NoResultFound, MultipleResultsFound, SQLAlchemyError

from app.crud import DocumentCrud, CollectionCrud
from app.models import Document
from app.utils import APIResponse, load_description
from app.api.deps import CurrentUser, SessionDep
from app.core.util import raise_from_unknown
from app.core.cloud import AmazonCloudStorage, CloudStorageError
from app.crud.rag import OpenAIAssistantCrud

router = APIRouter(prefix="/documents", tags=["documents"])


<<<<<<< HEAD
@router.get(
    "/ls",
    description=load_description("documents/list.md"),
    response_model=APIResponse[List[Document]],
)
=======
@router.get("/list", response_model=APIResponse[List[Document]])
>>>>>>> ddbc0310
def list_docs(
    session: SessionDep,
    current_user: CurrentUser,
    skip: int = Query(0, ge=0),
    limit: int = Query(100, gt=0, le=100),
):
    crud = DocumentCrud(session, current_user.id)
    try:
        data = crud.read_many(skip, limit)
    except (ValueError, SQLAlchemyError) as err:
        raise HTTPException(status_code=403, detail=str(err))
    except Exception as err:
        raise_from_unknown(err)

    return APIResponse.success_response(data)


<<<<<<< HEAD
@router.post(
    "/cp",
    description=load_description("documents/upload.md"),
    response_model=APIResponse[Document],
)
=======
@router.post("/upload", response_model=APIResponse[Document])
>>>>>>> ddbc0310
def upload_doc(
    session: SessionDep,
    current_user: CurrentUser,
    src: UploadFile = File(...),
):
    storage = AmazonCloudStorage(current_user)
    document_id = uuid4()
    try:
        object_store_url = storage.put(src, Path(str(document_id)))
    except CloudStorageError as err:
        raise HTTPException(status_code=503, detail=str(err))
    except Exception as err:
        raise_from_unknown(err)

    crud = DocumentCrud(session, current_user.id)
    document = Document(
        id=document_id,
        fname=src.filename,
        object_store_url=str(object_store_url),
    )

    try:
        data = crud.update(document)
    except SQLAlchemyError as err:
        raise HTTPException(status_code=403, detail=str(err))
    except Exception as err:
        raise_from_unknown(err)

    return APIResponse.success_response(data)


@router.get(
<<<<<<< HEAD
    "/rm/{doc_id}",
    description=load_description("documents/delete.md"),
=======
    "/remove/{doc_id}",
>>>>>>> ddbc0310
    response_model=APIResponse[Document],
)
def remove_doc(
    session: SessionDep,
    current_user: CurrentUser,
    doc_id: UUID = Path(description="Document to delete"),
):
    a_crud = OpenAIAssistantCrud()
    (d_crud, c_crud) = (
        x(session, current_user.id) for x in (DocumentCrud, CollectionCrud)
    )
    try:
        document = d_crud.delete(doc_id)
        data = c_crud.delete(document, a_crud)
    except NoResultFound as err:
        raise HTTPException(status_code=400, detail=str(err))
    except Exception as err:
        raise_from_unknown(err)

    return APIResponse.success_response(data)


<<<<<<< HEAD
@router.get(
    "/stat/{doc_id}",
    description=load_description("documents/info.md"),
    response_model=APIResponse[Document],
)
=======
@router.get("/info/{doc_id}", response_model=APIResponse[Document])
>>>>>>> ddbc0310
def doc_info(
    session: SessionDep,
    current_user: CurrentUser,
    doc_id: UUID = FastPath(description="Document to retrieve"),
):
    crud = DocumentCrud(session, current_user.id)
    try:
        data = crud.read_one(doc_id)
    except NoResultFound as err:
        raise HTTPException(status_code=404, detail=str(err))
    except MultipleResultsFound as err:
        raise HTTPException(status_code=503, detail=str(err))
    except Exception as err:
        raise_from_unknown(err)

    return APIResponse.success_response(data)<|MERGE_RESOLUTION|>--- conflicted
+++ resolved
@@ -18,15 +18,11 @@
 router = APIRouter(prefix="/documents", tags=["documents"])
 
 
-<<<<<<< HEAD
 @router.get(
-    "/ls",
+    "/list",
     description=load_description("documents/list.md"),
     response_model=APIResponse[List[Document]],
 )
-=======
-@router.get("/list", response_model=APIResponse[List[Document]])
->>>>>>> ddbc0310
 def list_docs(
     session: SessionDep,
     current_user: CurrentUser,
@@ -44,15 +40,11 @@
     return APIResponse.success_response(data)
 
 
-<<<<<<< HEAD
 @router.post(
-    "/cp",
+    "/upload",
     description=load_description("documents/upload.md"),
     response_model=APIResponse[Document],
 )
-=======
-@router.post("/upload", response_model=APIResponse[Document])
->>>>>>> ddbc0310
 def upload_doc(
     session: SessionDep,
     current_user: CurrentUser,
@@ -85,12 +77,8 @@
 
 
 @router.get(
-<<<<<<< HEAD
-    "/rm/{doc_id}",
+    "/remove/{doc_id}",
     description=load_description("documents/delete.md"),
-=======
-    "/remove/{doc_id}",
->>>>>>> ddbc0310
     response_model=APIResponse[Document],
 )
 def remove_doc(
@@ -113,15 +101,11 @@
     return APIResponse.success_response(data)
 
 
-<<<<<<< HEAD
 @router.get(
-    "/stat/{doc_id}",
+    "/info/{doc_id}",
     description=load_description("documents/info.md"),
     response_model=APIResponse[Document],
 )
-=======
-@router.get("/info/{doc_id}", response_model=APIResponse[Document])
->>>>>>> ddbc0310
 def doc_info(
     session: SessionDep,
     current_user: CurrentUser,
