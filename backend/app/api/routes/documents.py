import logging
from uuid import UUID, uuid4
from typing import List, Optional
from pathlib import Path

from fastapi import APIRouter, File, UploadFile, Query, Form, BackgroundTasks, HTTPException
from fastapi import Path as FastPath
from fastapi.responses import JSONResponse
from fastapi import HTTPException

<<<<<<< HEAD
from app.crud import DocumentCrud, CollectionCrud
from app.models import Document, DocumentUploadResponse, DocumentPublic, TransformationJobInfo
=======
from app.crud import DocumentCrud, CollectionCrud, get_project_by_id
from app.models import Document, DocumentPublic, Message
>>>>>>> 2dd5009a
from app.utils import APIResponse, load_description, get_openai_client
from app.api.deps import CurrentUser, SessionDep, CurrentUserOrgProject
from app.core.cloud import AmazonCloudStorage
from app.crud.rag import OpenAIAssistantCrud
from app.core.doctransform import service as transformation_service
from app.core.doctransform.registry import (
    get_file_format, 
    is_transformation_supported, 
    get_available_transformers,
    resolve_transformer
)

logger = logging.getLogger(__name__)
router = APIRouter(prefix="/documents", tags=["documents"])


@router.get(
    "/list",
    description=load_description("documents/list.md"),
    response_model=APIResponse[List[DocumentPublic]],
)
def list_docs(
    session: SessionDep,
    current_user: CurrentUserOrgProject,
    skip: int = Query(0, ge=0),
    limit: int = Query(100, gt=0, le=100),
):
    crud = DocumentCrud(session, current_user.project_id)
    data = crud.read_many(skip, limit)
    return APIResponse.success_response(data)


@router.post(
    "/upload",
    description=load_description("documents/upload.md"),
<<<<<<< HEAD
    response_model=APIResponse[DocumentUploadResponse],
=======
    response_model=APIResponse[DocumentPublic],
>>>>>>> 2dd5009a
)
async def upload_doc(
    session: SessionDep,
    current_user: CurrentUserOrgProject,
    src: UploadFile = File(...),
    background_tasks: BackgroundTasks = None,
    target_format: str | None = Form(
        None,
        description="Desired output format for the uploaded document (e.g., pdf, docx, txt). "
    ),
    transformer: str | None = Form(
        None,
        description="Name of the transformer to apply when converting. "
    ),
):
    # Determine source file format
    try:
        source_format = get_file_format(src.filename)
    except ValueError as e:
        raise HTTPException(status_code=400, detail=str(e))

<<<<<<< HEAD
    # validate if transformation is possible or not
    if target_format:
        if not is_transformation_supported(source_format, target_format):
            raise HTTPException(
                status_code=400,
                detail=f"Transformation from {source_format} to {target_format} is not supported"
            )

        # Resolve the transformer to use
        if not transformer:
            transformer = "default"
        try:
            actual_transformer = resolve_transformer(source_format, target_format, transformer)
        except ValueError as e:
            available_transformers = get_available_transformers(source_format, target_format)
            raise HTTPException(
                status_code=400,
                detail=f"{str(e)}. Available transformers: {list(available_transformers.keys())}"
            )
        
    storage = AmazonCloudStorage(current_user)
=======
    # Upload the original document first
    storage = AmazonCloudStorage(current_user.project_id)
>>>>>>> 2dd5009a
    document_id = uuid4()
    project = get_project_by_id(session=session, project_id=current_user.project_id)
    if project is None:
        raise HTTPException(404, "Project not found")

    key = Path(str(project.storage_path), str(document_id))
    object_store_url = storage.put(src, key)

    crud = DocumentCrud(session, current_user.project_id)
    document = Document(
        id=document_id,
        fname=src.filename,
        object_store_url=str(object_store_url),
    )
    source_document = crud.update(document)


    job_info: TransformationJobInfo | None = None
    if target_format and actual_transformer:
        job_id = transformation_service.start_job(
            db=session,
            current_user=current_user,
            source_document_id=source_document.id,
            transformer_name=actual_transformer,
            target_format=target_format,
            background_tasks=background_tasks,
        )
        job_info = TransformationJobInfo(
            message=f"Document accepted for transformation from {source_format} to {target_format}.",
            job_id=str(job_id),
            source_format=source_format,
            target_format=target_format,
            transformer=actual_transformer,
            status_check_url=f"/documents/transformations/{job_id}"
        )

    document_schema = DocumentPublic.model_validate(source_document, from_attributes=True)
    response = DocumentUploadResponse(
        **document_schema.model_dump(),
        transformation_job=job_info
    )

    return APIResponse.success_response(response)


@router.delete(
    "/remove/{doc_id}",
    description=load_description("documents/delete.md"),
    response_model=APIResponse[Message],
)
def remove_doc(
    session: SessionDep,
    current_user: CurrentUserOrgProject,
    doc_id: UUID = FastPath(description="Document to delete"),
):
    client = get_openai_client(
        session, current_user.organization_id, current_user.project_id
    )

    a_crud = OpenAIAssistantCrud(client)
    d_crud = DocumentCrud(session, current_user.project_id)
    c_crud = CollectionCrud(session, current_user.id)

    document = d_crud.delete(doc_id)
    data = c_crud.delete(document, a_crud)

    return APIResponse.success_response(
        Message(message="Document Deleted Successfully")
    )


@router.delete(
    "/remove/{doc_id}/permanent",
    description=load_description("documents/permanent_delete.md"),
    response_model=APIResponse[Message],
)
def permanent_delete_doc(
    session: SessionDep,
    current_user: CurrentUserOrgProject,
    doc_id: UUID = FastPath(description="Document to permanently delete"),
):
    client = get_openai_client(
        session, current_user.organization_id, current_user.project_id
    )

    a_crud = OpenAIAssistantCrud(client)
    d_crud = DocumentCrud(session, current_user.project_id)
    c_crud = CollectionCrud(session, current_user.id)
    storage = AmazonCloudStorage(current_user.project_id)

    document = d_crud.read_one(doc_id)

    c_crud.delete(document, a_crud)

    storage.delete(document.object_store_url)
    d_crud.delete(doc_id)

    return APIResponse.success_response(
        Message(message="Document Permanently Deleted Successfully")
    )


@router.get(
    "/info/{doc_id}",
    description=load_description("documents/info.md"),
    response_model=APIResponse[DocumentPublic],
)
def doc_info(
    session: SessionDep,
    current_user: CurrentUserOrgProject,
    doc_id: UUID = FastPath(description="Document to retrieve"),
<<<<<<< HEAD
    include_url: bool = Query(False, description="Include a signed URL to access the document"),
):
    crud = DocumentCrud(session, current_user.id)
=======
    include_url: bool = Query(
        False, description="Include a signed URL to access the document"
    ),
):
    crud = DocumentCrud(session, current_user.project_id)
>>>>>>> 2dd5009a
    document = crud.read_one(doc_id)

    doc_schema = DocumentPublic.model_validate(document, from_attributes=True)

    if include_url:
<<<<<<< HEAD
        storage = AmazonCloudStorage(current_user)
=======
        storage = AmazonCloudStorage(current_user.project_id)
>>>>>>> 2dd5009a
        doc_schema.signed_url = storage.get_signed_url(document.object_store_url)

    return APIResponse.success_response(doc_schema)<|MERGE_RESOLUTION|>--- conflicted
+++ resolved
@@ -8,13 +8,8 @@
 from fastapi.responses import JSONResponse
 from fastapi import HTTPException
 
-<<<<<<< HEAD
-from app.crud import DocumentCrud, CollectionCrud
-from app.models import Document, DocumentUploadResponse, DocumentPublic, TransformationJobInfo
-=======
 from app.crud import DocumentCrud, CollectionCrud, get_project_by_id
-from app.models import Document, DocumentPublic, Message
->>>>>>> 2dd5009a
+from app.models import Document, DocumentPublic, Message, DocumentUploadResponse, TransformationJobInfo
 from app.utils import APIResponse, load_description, get_openai_client
 from app.api.deps import CurrentUser, SessionDep, CurrentUserOrgProject
 from app.core.cloud import AmazonCloudStorage
@@ -50,11 +45,7 @@
 @router.post(
     "/upload",
     description=load_description("documents/upload.md"),
-<<<<<<< HEAD
     response_model=APIResponse[DocumentUploadResponse],
-=======
-    response_model=APIResponse[DocumentPublic],
->>>>>>> 2dd5009a
 )
 async def upload_doc(
     session: SessionDep,
@@ -76,7 +67,6 @@
     except ValueError as e:
         raise HTTPException(status_code=400, detail=str(e))
 
-<<<<<<< HEAD
     # validate if transformation is possible or not
     if target_format:
         if not is_transformation_supported(source_format, target_format):
@@ -97,11 +87,7 @@
                 detail=f"{str(e)}. Available transformers: {list(available_transformers.keys())}"
             )
         
-    storage = AmazonCloudStorage(current_user)
-=======
-    # Upload the original document first
     storage = AmazonCloudStorage(current_user.project_id)
->>>>>>> 2dd5009a
     document_id = uuid4()
     project = get_project_by_id(session=session, project_id=current_user.project_id)
     if project is None:
@@ -213,27 +199,17 @@
     session: SessionDep,
     current_user: CurrentUserOrgProject,
     doc_id: UUID = FastPath(description="Document to retrieve"),
-<<<<<<< HEAD
-    include_url: bool = Query(False, description="Include a signed URL to access the document"),
-):
-    crud = DocumentCrud(session, current_user.id)
-=======
     include_url: bool = Query(
         False, description="Include a signed URL to access the document"
     ),
 ):
     crud = DocumentCrud(session, current_user.project_id)
->>>>>>> 2dd5009a
     document = crud.read_one(doc_id)
 
     doc_schema = DocumentPublic.model_validate(document, from_attributes=True)
 
     if include_url:
-<<<<<<< HEAD
-        storage = AmazonCloudStorage(current_user)
-=======
         storage = AmazonCloudStorage(current_user.project_id)
->>>>>>> 2dd5009a
         doc_schema.signed_url = storage.get_signed_url(document.object_store_url)
 
     return APIResponse.success_response(doc_schema)