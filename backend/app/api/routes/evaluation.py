--- conflicted
+++ resolved
@@ -28,21 +28,7 @@
 
 logger = logging.getLogger(__name__)
 
-<<<<<<< HEAD
 router = APIRouter(tags=["evaluation"])
-=======
-# File upload security constants
-MAX_FILE_SIZE = 1024 * 1024  # 1 MB
-ALLOWED_EXTENSIONS = {".csv"}
-ALLOWED_MIME_TYPES = {
-    "text/csv",
-    "application/csv",
-    "text/plain",  # Some systems report CSV as text/plain
-}
-
-router = APIRouter(tags=["Evaluation"])
->>>>>>> 46f0c19c
-
 
 def _dataset_to_response(dataset) -> DatasetUploadResponse:
     """Convert a dataset model to a DatasetUploadResponse."""
