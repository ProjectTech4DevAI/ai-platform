--- conflicted
+++ resolved
@@ -25,29 +25,10 @@
     get_current_active_superuser,
 )
 
-
 router = APIRouter(tags=["onboarding"])
 
 
 # Pydantic models for input validation
-class OnboardingRequest(BaseModel):
-    organization_name: str
-    project_name: str
-    email: EmailStr
-    password: str
-    user_name: str
-
-
-class OnboardingResponse(BaseModel):
-    organization_id: int
-    project_id: int
-    user_id: uuid.UUID
-    api_key: str
-
-
-router = APIRouter(tags=["onboarding"])
-
-
 class OnboardingRequest(BaseModel):
     organization_name: str
     project_name: str
@@ -70,49 +51,22 @@
 )
 def onboard_user(request: OnboardingRequest, session: SessionDep):
     """
-    Handles quick onboarding of a new user.
-    Accepts organization name, project name, email, password, and user name.
-    Returns an API key used for authentication.
+    Handles quick onboarding of a new user : Accepts Organization name, project name, email, password and user name, then gives back an API key which
+    will be further used for authentication.
     """
-    organization = get_organization_by_name(
-        session=session, name=request.organization_name
-    )
-    if not organization:
-        org_create = OrganizationCreate(name=request.organization_name)
-        organization = create_organization(session=session, org_create=org_create)
+    try:
+        existing_organization = get_organization_by_name(
+            session=session, name=request.organization_name
+        )
+        if existing_organization:
+            organization = existing_organization
+        else:
+            org_create = OrganizationCreate(name=request.organization_name)
+            organization = create_organization(session=session, org_create=org_create)
 
-    project = (
-        session.query(Project).filter(Project.name == request.project_name).first()
-    )
-    if not project:
-        project_create = ProjectCreate(
-            name=request.project_name, organization_id=organization.id
+        existing_project = (
+            session.query(Project).filter(Project.name == request.project_name).first()
         )
-        project = create_project(session=session, project_create=project_create)
-
-    user = session.query(User).filter(User.email == request.email).first()
-    if not user:
-        user_create = UserCreate(
-            name=request.user_name,
-            email=request.email,
-            password=request.password,
-        )
-<<<<<<< HEAD
-        user = create_user(session=session, user_create=user_create)
-
-    existing_key = get_api_key_by_user_org(
-        db=session, organization_id=organization.id, user_id=user.id
-    )
-    if existing_key:
-        raise HTTPException(
-            status_code=400,
-            detail="API key already exists for this user and organization",
-        )
-
-    api_key_public = create_api_key(
-        session=session, organization_id=organization.id, user_id=user.id
-    )
-=======
         if existing_project:
             project = existing_project  # Use the existing project
         else:
@@ -148,15 +102,18 @@
             user_id=user.id,
             project_id=project.id,
         )
->>>>>>> d6d5eade
 
-    user.is_superuser = False
-    session.add(user)
-    session.commit()
+        user.is_superuser = False
+        session.add(user)
+        session.commit()
 
-    return OnboardingResponse(
-        organization_id=organization.id,
-        project_id=project.id,
-        user_id=user.id,
-        api_key=api_key_public.key,
-    )+        return OnboardingResponse(
+            organization_id=organization.id,
+            project_id=project.id,
+            user_id=user.id,
+            api_key=api_key_public.key,
+        )
+
+    except Exception as e:
+        session.rollback()
+        raise HTTPException(status_code=400, detail=str(e))