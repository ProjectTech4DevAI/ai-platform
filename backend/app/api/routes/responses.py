--- conflicted
+++ resolved
@@ -11,13 +11,8 @@
 from app.api.routes.threads import send_callback
 from app.crud.assistants import get_assistant_by_id
 from app.crud.credentials import get_provider_credential
-<<<<<<< HEAD
 from app.models import UserProjectOrg
-from app.utils import APIResponse
-=======
-from app.models import UserOrganization
 from app.utils import APIResponse, mask_string
->>>>>>> 784c0b69
 from app.core.langfuse.langfuse import LangfuseTracer
 
 logger = logging.getLogger(__name__)
@@ -106,11 +101,7 @@
 ):
     """Process a response and send callback with results, with Langfuse tracing."""
     logger.info(
-<<<<<<< HEAD
-        f"Starting generating response for assistant_id={request.assistant_id}, project_id={project_id}"
-=======
-        f"Starting generating response for assistant_id={mask_string(request.assistant_id)}, project_id={request.project_id}"
->>>>>>> 784c0b69
+        f"Starting generating response for assistant_id={mask_string(request.assistant_id)}, project_id={project_id}"
     )
 
     tracer.start_trace(
@@ -149,11 +140,7 @@
         response_chunks = get_file_search_results(response)
 
         logger.info(
-<<<<<<< HEAD
-            f"Successfully generated response: response_id={response.id}, assistant={request.assistant_id}, project_id={project_id}"
-=======
-            f"Successfully generated response: response_id={response.id}, assistant={mask_string(request.assistant_id)}, project_id={request.project_id}"
->>>>>>> 784c0b69
+            f"Successfully generated response: response_id={response.id}, assistant={mask_string(request.assistant_id)}, project_id={project_id}"
         )
 
         tracer.end_generation(
@@ -207,19 +194,11 @@
 
     if request.callback_url:
         logger.info(
-<<<<<<< HEAD
-            f"Sending callback to URL: {request.callback_url}, assistant={request.assistant_id}, project_id={project_id}"
+            f"Sending callback to URL: {request.callback_url}, assistant={mask_string(request.assistant_id)}, project_id={project_id}"
         )
         send_callback(request.callback_url, callback_response.model_dump())
         logger.info(
-            f"Callback sent successfully, assistant={request.assistant_id}, project_id={project_id}"
-=======
-            f"Sending callback to URL: {request.callback_url}, assistant={mask_string(request.assistant_id)}, project_id={request.project_id}"
-        )
-        send_callback(request.callback_url, callback_response.model_dump())
-        logger.info(
-            f"Callback sent successfully, assistant={mask_string(request.assistant_id)}, project_id={request.project_id}"
->>>>>>> 784c0b69
+            f"Callback sent successfully, assistant={mask_string(request.assistant_id)}, project_id={project_id}"
         )
 
 
@@ -233,21 +212,14 @@
     project_id, organization_id = _current_user.project_id, _current_user.organization_id
 
     logger.info(
-<<<<<<< HEAD
-        f"Processing response request for assistant_id={request.assistant_id}, project_id={project_id}"
-=======
-        f"Processing response request for assistant_id={mask_string(request.assistant_id)}, project_id={request.project_id}, organization_id={_current_user.organization_id}"
->>>>>>> 784c0b69
+        f"Processing response request for assistant_id={mask_string(request.assistant_id)}, project_id={project_id}, organization_id={organization_id}"
     )
 
     assistant = get_assistant_by_id(_session, request.assistant_id, organization_id)
     if not assistant:
-<<<<<<< HEAD
-=======
         logger.warning(
-            f"Assistant not found: assistant_id={mask_string(request.assistant_id)}, project_id={request.project_id}, organization_id={_current_user.organization_id}",
-        )
->>>>>>> 784c0b69
+            f"Assistant not found: assistant_id={mask_string(request.assistant_id)}, project_id={project_id}, organization_id={organization_id}",
+        )
         raise HTTPException(status_code=404, detail="Assistant not found or not active")
 
     credentials = get_provider_credential(
@@ -287,11 +259,7 @@
     )
 
     logger.info(
-<<<<<<< HEAD
-        f"Background task scheduled for response processing: assistant_id={request.assistant_id}, project_id={project_id}"
-=======
-        f"Background task scheduled for response processing: assistant_id={mask_string(request.assistant_id)}, project_id={request.project_id}, organization_id={_current_user.organization_id}"
->>>>>>> 784c0b69
+        f"Background task scheduled for response processing: assistant_id={mask_string(request.assistant_id)}, project_id={project_id}, organization_id={organization_id}"
     )
 
     return {
