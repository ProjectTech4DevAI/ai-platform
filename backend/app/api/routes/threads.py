--- conflicted
+++ resolved
@@ -267,7 +267,6 @@
         provider="langfuse",
         project_id=request.get("project_id"),
     )
-<<<<<<< enhancement/creds_fetching
 
     # If Langfuse credentials exist, configure Langfuse
     if langfuse_credentials:
@@ -276,21 +275,7 @@
             public_key=langfuse_credentials["public_key"],
             host=langfuse_credentials["host"],
         )
-=======
-    if not langfuse_credentials:
-        raise HTTPException(404, "LANGFUSE keys not configured for this organization.")
->>>>>>> main
-
-<<<<<<< HEAD
-=======
-    # Configure Langfuse
-    _, success = configure_langfuse(langfuse_credentials)
-    if not success:
-        return APIResponse.failure_response(
-            error="Failed to configure Langfuse client."
-        )
-
->>>>>>> 36650dd9
+        
     # Validate thread
     is_valid, error_message = validate_thread(client, request.get("thread_id"))
     if not is_valid:
@@ -382,27 +367,18 @@
     """
     Create a new OpenAI thread for the given question and start polling in the background.
     """
-<<<<<<< HEAD
-    # Fetch OpenAI credentials (required)
-    openai_credentials = get_provider_credential(
-=======
     request = request.model_dump()
     prompt = request["question"]
     credentials = get_provider_credential(
->>>>>>> 36650dd9
         session=db,
         org_id=_current_user.organization_id,
         provider="openai",
         project_id=request.get("project_id"),
     )
 
-<<<<<<< HEAD
-    if not openai_credentials or "api_key" not in openai_credentials:
-=======
     # Configure OpenAI client
     client, success = configure_openai(credentials)
     if not success:
->>>>>>> 36650dd9
         return APIResponse.failure_response(
             error="OpenAI API key not configured for this organization."
         )
