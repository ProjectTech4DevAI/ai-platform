--- conflicted
+++ resolved
@@ -235,20 +235,11 @@
         provider="openai",
         project_id=request.get("project_id"),
     )
-<<<<<<< HEAD
-
-    # Configure OpenAI client
     client, success = configure_openai(credentials)
     if not success:
         return APIResponse.failure_response(
             error="OpenAI API key not configured for this organization."
         )
-=======
-    if not credentials or "api_key" not in credentials:
-        raise HTTPException(404, "OpenAI API key not configured for this organization.")
-
-    client = OpenAI(api_key=credentials["api_key"])
->>>>>>> 06a47c49
 
     langfuse_credentials = get_provider_credential(
         session=_session,
@@ -304,18 +295,12 @@
         provider="openai",
         project_id=request.get("project_id"),
     )
-<<<<<<< HEAD
 
     # Configure OpenAI client
     client, success = configure_openai(credentials)
     if not success:
         return APIResponse.failure_response(
             error="OpenAI API key not configured for this organization."
-=======
-    if not credentials or "api_key" not in credentials:
-        raise HTTPException(
-            404, error="OpenAI API key not configured for this organization."
->>>>>>> 06a47c49
         )
 
     # Get Langfuse credentials
@@ -347,44 +332,10 @@
         raise Exception(error_message)
 
     try:
-<<<<<<< HEAD
         response, error_message = process_run_core(request, client)
         return response
     finally:
         langfuse_context.flush()
-=======
-        # Process run
-        run = client.beta.threads.runs.create_and_poll(
-            thread_id=request["thread_id"],
-            assistant_id=request["assistant_id"],
-        )
-
-        if run.status == "completed":
-            messages = client.beta.threads.messages.list(thread_id=request["thread_id"])
-            latest_message = messages.data[0]
-            message_content = latest_message.content[0].text.value
-            message = process_message_content(
-                message_content, request.get("remove_citation", False)
-            )
-
-            diagnostics = {
-                "input_tokens": run.usage.prompt_tokens,
-                "output_tokens": run.usage.completion_tokens,
-                "total_tokens": run.usage.total_tokens,
-                "model": run.model,
-            }
-            request = {**request, **{"diagnostics": diagnostics}}
-
-            return create_success_response(request, message)
-        else:
-            return APIResponse.failure_response(
-                error=f"Run failed with status: {run.status}"
-            )
-
-    except openai.OpenAIError as e:
-        raise Exception(error=handle_openai_error(e))
->>>>>>> 06a47c49
-
 
 @router.post("/threads/start")
 async def start_thread(
