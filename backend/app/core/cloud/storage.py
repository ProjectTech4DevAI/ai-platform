--- conflicted
+++ resolved
@@ -125,14 +125,13 @@
         except ClientError as err:
             raise CloudStorageError(f'AWS Error: "{err}" ({url})') from err
 
-<<<<<<< HEAD
     def get_file_size_kb(self, url: str) -> float:
         name = SimpleStorageName.from_url(url)
         kwargs = asdict(name)
         response = self.aws.client.head_object(**kwargs)
         size_bytes = response["ContentLength"]
         return round(size_bytes / 1024, 2)
-=======
+
     def delete(self, url: str) -> None:
         name = SimpleStorageName.from_url(url)
         kwargs = asdict(name)
@@ -140,4 +139,3 @@
             self.aws.client.delete_object(**kwargs)
         except ClientError as err:
             raise CloudStorageError(f'AWS Error: "{err}" ({url})') from err
->>>>>>> cff05791
