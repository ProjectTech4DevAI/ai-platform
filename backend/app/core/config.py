--- conflicted
+++ resolved
@@ -33,12 +33,9 @@
         extra="ignore",
     )
     OPENAI_API_KEY: str
-<<<<<<< HEAD
-=======
     OPENAI_MODEL: str = "gpt-4-turbo-preview"
     OPENAI_TEMPERATURE: float = 0.7
     OPENAI_MAX_TOKENS: int = 2000
->>>>>>> d0be6911
     API_V1_STR: str = "/api/v1"
     SECRET_KEY: str = secrets.token_urlsafe(32)
     # 60 minutes * 24 hours * 8 days = 8 days
