--- conflicted
+++ resolved
@@ -60,8 +60,7 @@
             port=self.POSTGRES_PORT,
             path=self.POSTGRES_DB,
         )
-
-<<<<<<< HEAD
+    
     @computed_field  # type: ignore[prop-decorator]
     @property
     def SQLALCHEMY_TEST_DATABASE_URI(self) -> PostgresDsn:
@@ -69,7 +68,6 @@
             raise ValueError(
                 "POSTGRES_DB_TEST is not set but is required for test configuration."
             )
-
         return MultiHostUrl.build(
             scheme="postgresql+psycopg",
             username=self.POSTGRES_USER,
@@ -79,23 +77,6 @@
             path=self.POSTGRES_DB_TEST,
         )
 
-    SMTP_TLS: bool = True
-    SMTP_SSL: bool = False
-    SMTP_PORT: int = 587
-    SMTP_HOST: str | None = None
-    SMTP_USER: str | None = None
-    SMTP_PASSWORD: str | None = None
-    EMAILS_FROM_EMAIL: EmailStr | None = None
-    EMAILS_FROM_NAME: EmailStr | None = None
-
-    @model_validator(mode="after")
-    def _set_default_emails_from(self) -> Self:
-        if not self.EMAILS_FROM_NAME:
-            self.EMAILS_FROM_NAME = self.PROJECT_NAME
-        return self
-
-=======
->>>>>>> 36650dd9
     EMAIL_RESET_TOKEN_EXPIRE_HOURS: int = 48
     EMAIL_TEST_USER: EmailStr
 
