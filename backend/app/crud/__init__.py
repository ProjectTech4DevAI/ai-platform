from .user import (
    authenticate,
    create_user,
    get_user_by_email,
    update_user,
)
<<<<<<< HEAD
from .collection import CollectionCrud
from .document import DocumentCrud
from .document_collection import DocumentCollectionCrud
=======

from .document import DocumentCrud

from .organization import (
    create_organization,
    get_organization_by_id,
    get_organization_by_name,
    validate_organization,
)

from .project import create_project, get_project_by_id, get_projects_by_organization

from .api_key import (
    create_api_key,
    get_api_key,
    get_api_key_by_user_org,
    get_api_key_by_value,
    get_api_keys_by_organization,
    delete_api_key,
)
>>>>>>> 8b56aa54
<|MERGE_RESOLUTION|>--- conflicted
+++ resolved
@@ -4,13 +4,9 @@
     get_user_by_email,
     update_user,
 )
-<<<<<<< HEAD
 from .collection import CollectionCrud
 from .document import DocumentCrud
 from .document_collection import DocumentCollectionCrud
-=======
-
-from .document import DocumentCrud
 
 from .organization import (
     create_organization,
@@ -19,7 +15,11 @@
     validate_organization,
 )
 
-from .project import create_project, get_project_by_id, get_projects_by_organization
+from .project import (
+    create_project,
+    get_project_by_id,
+    get_projects_by_organization,
+)
 
 from .api_key import (
     create_api_key,
@@ -28,5 +28,4 @@
     get_api_key_by_value,
     get_api_keys_by_organization,
     delete_api_key,
-)
->>>>>>> 8b56aa54
+)