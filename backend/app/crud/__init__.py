--- conflicted
+++ resolved
@@ -60,10 +60,7 @@
     get_conversation_by_response_id,
     get_conversation_by_ancestor_id,
     get_conversations_by_project,
-<<<<<<< HEAD
-=======
     get_conversations_count_by_project,
->>>>>>> a516292a
     create_conversation,
     delete_conversation,
 )