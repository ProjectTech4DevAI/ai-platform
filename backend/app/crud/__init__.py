--- conflicted
+++ resolved
@@ -67,7 +67,6 @@
     delete_conversation,
 )
 
-<<<<<<< HEAD
 from .fine_tuning import (
     create_fine_tuning_job,
     fetch_by_id,
@@ -85,6 +84,5 @@
     fetch_top_model_by_doc_id,
     update_model_eval,
 )
-=======
-from .onboarding import onboard_project
->>>>>>> 8c681d3d
+
+from .onboarding import onboard_project