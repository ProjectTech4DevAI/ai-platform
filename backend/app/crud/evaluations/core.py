import logging
from typing import Any

<<<<<<< HEAD
from fastapi import HTTPException
from langfuse import Langfuse
from sqlmodel import Session, select

from app.core.util import now
from app.crud.evaluations.langfuse import fetch_trace_scores_from_langfuse
from app.models import EvaluationRun, UserProjectOrg
from app.models.evaluation import DatasetUploadResponse
from app.utils import get_langfuse_client
=======
from sqlmodel import Session, select

from app.core.util import now
from app.models import EvaluationRun
>>>>>>> f3b8f4d6

logger = logging.getLogger(__name__)


def create_evaluation_run(
    session: Session,
    run_name: str,
    dataset_name: str,
    dataset_id: int,
    config: dict,
    organization_id: int,
    project_id: int,
) -> EvaluationRun:
    """
    Create a new evaluation run record in the database.

    Args:
        session: Database session
        run_name: Name of the evaluation run/experiment
        dataset_name: Name of the dataset being used
        dataset_id: ID of the dataset
        config: Configuration dict for the evaluation
        organization_id: Organization ID
        project_id: Project ID

    Returns:
        The created EvaluationRun instance
    """
    eval_run = EvaluationRun(
        run_name=run_name,
        dataset_name=dataset_name,
        dataset_id=dataset_id,
        config=config,
        status="pending",
        organization_id=organization_id,
        project_id=project_id,
        inserted_at=now(),
        updated_at=now(),
    )

    session.add(eval_run)
    try:
        session.commit()
        session.refresh(eval_run)
    except Exception as e:
        session.rollback()
        logger.error(f"Failed to create EvaluationRun: {e}", exc_info=True)
        raise

    logger.info(f"Created EvaluationRun record: id={eval_run.id}, run_name={run_name}")

    return eval_run


def list_evaluation_runs(
    session: Session,
    organization_id: int,
    project_id: int,
    limit: int = 50,
    offset: int = 0,
) -> list[EvaluationRun]:
    """
    List all evaluation runs for an organization and project.

    Args:
        session: Database session
        organization_id: Organization ID to filter by
        project_id: Project ID to filter by
        limit: Maximum number of runs to return (default 50)
        offset: Number of runs to skip (for pagination)

    Returns:
        List of EvaluationRun objects, ordered by most recent first
    """
    statement = (
        select(EvaluationRun)
        .where(EvaluationRun.organization_id == organization_id)
        .where(EvaluationRun.project_id == project_id)
        .order_by(EvaluationRun.inserted_at.desc())
        .limit(limit)
        .offset(offset)
    )

    runs = session.exec(statement).all()

    logger.info(
        f"Found {len(runs)} evaluation runs for org_id={organization_id}, "
        f"project_id={project_id}"
    )

    return runs


def get_evaluation_run_by_id(
    session: Session,
    evaluation_id: int,
    organization_id: int,
    project_id: int,
) -> EvaluationRun | None:
    """
    Get a specific evaluation run by ID.

    Args:
        session: Database session
        evaluation_id: ID of the evaluation run
        organization_id: Organization ID (for access control)
        project_id: Project ID (for access control)

    Returns:
        EvaluationRun if found and accessible, None otherwise
    """
    statement = (
        select(EvaluationRun)
        .where(EvaluationRun.id == evaluation_id)
        .where(EvaluationRun.organization_id == organization_id)
        .where(EvaluationRun.project_id == project_id)
    )

    eval_run = session.exec(statement).first()

    if eval_run:
        logger.info(
            f"Found evaluation run {evaluation_id}: status={eval_run.status}, "
            f"batch_job_id={eval_run.batch_job_id}"
        )
    else:
        logger.warning(
            f"Evaluation run {evaluation_id} not found or not accessible "
            f"for org_id={organization_id}, project_id={project_id}"
        )

    return eval_run


def update_evaluation_run(
    session: Session,
    eval_run: EvaluationRun,
    status: str | None = None,
    error_message: str | None = None,
    object_store_url: str | None = None,
    score: dict | None = None,
    embedding_batch_job_id: int | None = None,
) -> EvaluationRun:
    """
    Update an evaluation run with new values and persist to database.

    This helper function ensures consistency when updating evaluation runs
    by always updating the timestamp and properly committing changes.

    Args:
        session: Database session
        eval_run: EvaluationRun instance to update
        status: New status value (optional)
        error_message: New error message (optional)
        object_store_url: New object store URL (optional)
        score: New score dict (optional)
        embedding_batch_job_id: New embedding batch job ID (optional)

    Returns:
        Updated and refreshed EvaluationRun instance
    """
    # Update provided fields
    if status is not None:
        eval_run.status = status
    if error_message is not None:
        eval_run.error_message = error_message
    if object_store_url is not None:
        eval_run.object_store_url = object_store_url
    if score is not None:
        eval_run.score = score
    if embedding_batch_job_id is not None:
        eval_run.embedding_batch_job_id = embedding_batch_job_id

    # Always update timestamp
    eval_run.updated_at = now()

    # Persist to database
    session.add(eval_run)
    try:
        session.commit()
        session.refresh(eval_run)
    except Exception as e:
        session.rollback()
        logger.error(f"Failed to update EvaluationRun: {e}", exc_info=True)
        raise

    return eval_run


def get_or_fetch_score(
    session: Session,
    eval_run: EvaluationRun,
    langfuse: Langfuse,
    force_refetch: bool = False,
) -> dict[str, Any]:
    """
    Get cached score with trace info or fetch from Langfuse and update.

    This function implements a cache-on-first-request pattern:
    - If score already has 'traces' key, return it
    - Otherwise, fetch from Langfuse, update score column, and return
    - If force_refetch is True, always fetch fresh data from Langfuse

    Args:
        session: Database session
        eval_run: EvaluationRun instance
        langfuse: Configured Langfuse client
        force_refetch: If True, skip cache and fetch fresh from Langfuse

    Returns:
        Score data with per-trace scores and summary statistics

    Raises:
        ValueError: If the run is not found in Langfuse
        Exception: If Langfuse API calls fail
    """
    # Check if score already exists with traces
    has_score = eval_run.score is not None and "traces" in eval_run.score
    if not force_refetch and has_score:
        logger.info(
            f"[get_or_fetch_score] Returning existing score | evaluation_id={eval_run.id}"
        )
        return eval_run.score

    logger.info(
        f"[get_or_fetch_score] Fetching score from Langfuse | "
        f"evaluation_id={eval_run.id} | dataset={eval_run.dataset_name} | "
        f"run={eval_run.run_name} | force_refetch={force_refetch}"
    )

    # Fetch from Langfuse
    score = fetch_trace_scores_from_langfuse(
        langfuse=langfuse,
        dataset_name=eval_run.dataset_name,
        run_name=eval_run.run_name,
    )

    # Update score column using existing helper
    update_evaluation_run(session=session, eval_run=eval_run, score=score)

    total_traces = len(score.get("traces", []))
    logger.info(
        f"[get_or_fetch_score] Updated score | "
        f"evaluation_id={eval_run.id} | total_traces={total_traces}"
    )

    return score<|MERGE_RESOLUTION|>--- conflicted
+++ resolved
@@ -1,7 +1,6 @@
 import logging
 from typing import Any
 
-<<<<<<< HEAD
 from fastapi import HTTPException
 from langfuse import Langfuse
 from sqlmodel import Session, select
@@ -11,12 +10,6 @@
 from app.models import EvaluationRun, UserProjectOrg
 from app.models.evaluation import DatasetUploadResponse
 from app.utils import get_langfuse_client
-=======
-from sqlmodel import Session, select
-
-from app.core.util import now
-from app.models import EvaluationRun
->>>>>>> f3b8f4d6
 
 logger = logging.getLogger(__name__)
 
