--- conflicted
+++ resolved
@@ -3,12 +3,7 @@
 from .auth import Token, TokenPayload
 from .collection import Collection
 from .document import Document
-<<<<<<< HEAD
 from .document_collection import DocumentCollection
-from .item import Item, ItemCreate, ItemPublic, ItemsPublic, ItemUpdate
-=======
-
->>>>>>> d4b39fd7
 from .message import Message
 
 from .project_user import (
