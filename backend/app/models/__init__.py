--- conflicted
+++ resolved
@@ -72,7 +72,6 @@
     OpenAIConversationCreate,
 )
 
-<<<<<<< HEAD
 from .model_evaluation import (
     ModelEvaluation,
     ModelEvaluationBase,
@@ -81,6 +80,5 @@
     ModelEvaluationStatus,
     ModelEvaluationUpdate,
 )
-=======
-from .onboarding import OnboardingRequest, OnboardingResponse
->>>>>>> 8c681d3d
+
+from .onboarding import OnboardingRequest, OnboardingResponse