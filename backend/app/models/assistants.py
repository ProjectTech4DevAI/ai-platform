--- conflicted
+++ resolved
@@ -1,14 +1,10 @@
 from datetime import datetime
-<<<<<<< HEAD
 from typing import List, Optional
-from sqlmodel import Field, Relationship, SQLModel, Column, String
-=======
-from typing import Optional, List
+
+from pydantic import BaseModel, Field as PydanticField, field_validator
+from sqlalchemy import Column, String, Text
+from sqlalchemy.dialects.postgresql import ARRAY
 from sqlmodel import Field, Relationship, SQLModel
-from sqlalchemy import Column, String, Text
->>>>>>> eeba2c22
-from sqlalchemy.dialects.postgresql import ARRAY
-from pydantic import BaseModel, Field as PydanticField, field_validator
 
 
 from app.core.util import now
