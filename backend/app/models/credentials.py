--- conflicted
+++ resolved
@@ -62,19 +62,11 @@
     )
     inserted_at: datetime = Field(
         default_factory=now,
-<<<<<<< HEAD
         sa_column=sa.Column(sa.DateTime, default=lambda: datetime.now(UTC)),
     )
     updated_at: datetime = Field(
         default_factory=now,
         sa_column=sa.Column(sa.DateTime, onupdate=lambda: datetime.now(UTC)),
-=======
-        sa_column=sa.Column(sa.DateTime, default=datetime.utcnow, nullable=False),
-    )
-    updated_at: datetime = Field(
-        default_factory=now,
-        sa_column=sa.Column(sa.DateTime, onupdate=datetime.utcnow, nullable=False),
->>>>>>> eeba2c22
     )
     deleted_at: Optional[datetime] = Field(
         default=None, sa_column=sa.Column(sa.DateTime, nullable=True)
