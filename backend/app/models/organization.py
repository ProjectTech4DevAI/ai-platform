--- conflicted
+++ resolved
@@ -22,12 +22,8 @@
 # Database model for Organization
 class Organization(OrganizationBase, table=True):
     id: int = Field(default=None, primary_key=True)
-<<<<<<< HEAD
-=======
 
     api_keys: list["APIKey"] = Relationship(back_populates="organization")
-
->>>>>>> f6caf60e
 
     # Relationship back to Creds
     creds: List["Creds"] = Relationship(back_populates="organization")
