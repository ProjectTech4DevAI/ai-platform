--- conflicted
+++ resolved
@@ -49,14 +49,11 @@
     collections: list["Collection"] = Relationship(
         back_populates="project", cascade_delete=True
     )
-<<<<<<< HEAD
     fine_tuning: List["Fine_Tuning"] = Relationship(
         back_populates="project", cascade_delete=True
     )
     model_evaluation: List["Model_Evaluation"] = Relationship(
-=======
     openai_conversations: list["OpenAIConversation"] = Relationship(
->>>>>>> a516292a
         back_populates="project", cascade_delete=True
     )
 
