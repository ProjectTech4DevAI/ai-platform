from datetime import datetime
from typing import Optional, List
from sqlmodel import Field, Relationship, SQLModel

from app.core.util import now


# Shared properties for a Project
class ProjectBase(SQLModel):
    name: str = Field(index=True, max_length=255)
    description: str | None = Field(default=None, max_length=500)
    is_active: bool = True


# Properties to receive via API on creation
class ProjectCreate(ProjectBase):
    organization_id: int


# Properties to receive via API on update, all are optional
class ProjectUpdate(SQLModel):
    name: str | None = Field(default=None, max_length=255)
    description: str | None = Field(default=None, max_length=500)
    is_active: bool | None = Field(default=None)


# Database model for Project
class Project(ProjectBase, table=True):
    id: int = Field(default=None, primary_key=True)
    organization_id: int = Field(foreign_key="organization.id", index=True)
    inserted_at: datetime = Field(default_factory=now, nullable=False)
    updated_at: datetime = Field(default_factory=now, nullable=False)

    users: list["ProjectUser"] = Relationship(
        back_populates="project", cascade_delete=True
    )
    creds: list["Credential"] = Relationship(
        back_populates="project", sa_relationship_kwargs={"cascade": "all, delete"}
    )
<<<<<<< HEAD
    assistants: list["Assistant"] = Relationship(
=======
    api_keys: list["APIKey"] = Relationship(
>>>>>>> 671d3840
        back_populates="project", sa_relationship_kwargs={"cascade": "all, delete"}
    )
    organization: Optional["Organization"] = Relationship(back_populates="project")


# Properties to return via API
class ProjectPublic(ProjectBase):
    id: int
    organization_id: int
    inserted_at: datetime
    updated_at: datetime


class ProjectsPublic(SQLModel):
    data: list[ProjectPublic]
    count: int<|MERGE_RESOLUTION|>--- conflicted
+++ resolved
@@ -37,11 +37,10 @@
     creds: list["Credential"] = Relationship(
         back_populates="project", sa_relationship_kwargs={"cascade": "all, delete"}
     )
-<<<<<<< HEAD
     assistants: list["Assistant"] = Relationship(
-=======
+        back_populates="project", sa_relationship_kwargs={"cascade": "all, delete"}
+    )
     api_keys: list["APIKey"] = Relationship(
->>>>>>> 671d3840
         back_populates="project", sa_relationship_kwargs={"cascade": "all, delete"}
     )
     organization: Optional["Organization"] = Relationship(back_populates="project")
