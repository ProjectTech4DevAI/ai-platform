import uuid

from pydantic import EmailStr
from sqlmodel import Field, Relationship, SQLModel


# Shared properties
class UserBase(SQLModel):
    email: EmailStr = Field(unique=True, index=True, max_length=255)
    is_active: bool = True
    is_superuser: bool = False
    full_name: str | None = Field(default=None, max_length=255)


# Properties to receive via API on creation
class UserCreate(UserBase):
    password: str = Field(min_length=8, max_length=40)


class UserRegister(SQLModel):
    email: EmailStr = Field(max_length=255)
    password: str = Field(min_length=8, max_length=40)
    full_name: str | None = Field(default=None, max_length=255)


# Properties to receive via API on update, all are optional
class UserUpdate(UserBase):
    email: EmailStr | None = Field(default=None, max_length=255)  # type: ignore
    password: str | None = Field(default=None, min_length=8, max_length=40)


class UserUpdateMe(SQLModel):
    full_name: str | None = Field(default=None, max_length=255)
    email: EmailStr | None = Field(default=None, max_length=255)


class NewPassword(SQLModel):
    token: str
    new_password: str = Field(min_length=8, max_length=40)


class UpdatePassword(SQLModel):
    current_password: str = Field(min_length=8, max_length=40)
    new_password: str = Field(min_length=8, max_length=40)


# Database model, database table inferred from class name
class User(UserBase, table=True):
    id: int = Field(default=None, primary_key=True)
    hashed_password: str

<<<<<<< HEAD
    projects: list["ProjectUser"] = Relationship(
        back_populates="user", cascade_delete=True
    )
=======
    api_keys: list["APIKey"] = Relationship(back_populates="user", cascade_delete=True)
>>>>>>> 692b3ea8


class UserOrganization(UserBase):
    id: int
    organization_id: int | None


class UserProjectOrg(UserOrganization):
    project_id: int


# Properties to return via API, id is always required
class UserPublic(UserBase):
    id: int


class UsersPublic(SQLModel):
    data: list[UserPublic]
    count: int<|MERGE_RESOLUTION|>--- conflicted
+++ resolved
@@ -49,14 +49,6 @@
     id: int = Field(default=None, primary_key=True)
     hashed_password: str
 
-<<<<<<< HEAD
-    projects: list["ProjectUser"] = Relationship(
-        back_populates="user", cascade_delete=True
-    )
-=======
-    api_keys: list["APIKey"] = Relationship(back_populates="user", cascade_delete=True)
->>>>>>> 692b3ea8
-
 
 class UserOrganization(UserBase):
     id: int
