import uuid

from pydantic import EmailStr
from sqlmodel import Field, Relationship, SQLModel


# Shared properties
class UserBase(SQLModel):
    email: EmailStr = Field(unique=True, index=True, max_length=255)
    is_active: bool = True
    is_superuser: bool = False
    full_name: str | None = Field(default=None, max_length=255)


# Properties to receive via API on creation
class UserCreate(UserBase):
    password: str = Field(min_length=8, max_length=40)


class UserRegister(SQLModel):
    email: EmailStr = Field(max_length=255)
    password: str = Field(min_length=8, max_length=40)
    full_name: str | None = Field(default=None, max_length=255)


# Properties to receive via API on update, all are optional
class UserUpdate(UserBase):
    email: EmailStr | None = Field(default=None, max_length=255)  # type: ignore
    password: str | None = Field(default=None, min_length=8, max_length=40)


class UserUpdateMe(SQLModel):
    full_name: str | None = Field(default=None, max_length=255)
    email: EmailStr | None = Field(default=None, max_length=255)


class NewPassword(SQLModel):
    token: str
    new_password: str = Field(min_length=8, max_length=40)


class UpdatePassword(SQLModel):
    current_password: str = Field(min_length=8, max_length=40)
    new_password: str = Field(min_length=8, max_length=40)


# Database model, database table inferred from class name
class User(UserBase, table=True):
    id: uuid.UUID = Field(default_factory=uuid.uuid4, primary_key=True)
    hashed_password: str
    items: list["Item"] = Relationship(back_populates="owner", cascade_delete=True)
<<<<<<< HEAD
    documents: list["Document"] = Relationship(back_populates="owner", cascade_delete=True)
=======
    projects: list["ProjectUser"] = Relationship(back_populates="user", cascade_delete=True)
    api_keys: list["APIKey"] = Relationship(back_populates="user")
>>>>>>> ce6992a4


class UserOrganization(UserBase):
    id : uuid.UUID
    organization_id: int | None
    

class UserProjectOrg(UserOrganization):
    project_id: int
    

# Properties to return via API, id is always required
class UserPublic(UserBase):
    id: uuid.UUID


class UsersPublic(SQLModel):
    data: list[UserPublic]
    count: int<|MERGE_RESOLUTION|>--- conflicted
+++ resolved
@@ -49,12 +49,9 @@
     id: uuid.UUID = Field(default_factory=uuid.uuid4, primary_key=True)
     hashed_password: str
     items: list["Item"] = Relationship(back_populates="owner", cascade_delete=True)
-<<<<<<< HEAD
     documents: list["Document"] = Relationship(back_populates="owner", cascade_delete=True)
-=======
     projects: list["ProjectUser"] = Relationship(back_populates="user", cascade_delete=True)
     api_keys: list["APIKey"] = Relationship(back_populates="user")
->>>>>>> ce6992a4
 
 
 class UserOrganization(UserBase):
