--- conflicted
+++ resolved
@@ -5,17 +5,6 @@
 from sqlmodel import Session
 
 from app.core.config import settings
-<<<<<<< HEAD
-from app.models import Collection
-from app.models.collection import CollectionStatus
-from app.tests.utils.auth import TestAuthContext
-
-
-def create_collection(
-    db,
-    user_api_key: TestAuthContext,
-    status: CollectionStatus = CollectionStatus.processing,
-=======
 from app.core.util import now
 from app.models import (
     Collection,
@@ -30,7 +19,6 @@
 def create_collection(
     db: Session,
     user,
->>>>>>> 4813d95b
     with_llm: bool = False,
 ):
     """Create a Collection row (optionally prefilled with LLM service fields)."""
@@ -42,11 +30,6 @@
 
     collection = Collection(
         id=uuid4(),
-<<<<<<< HEAD
-        owner_id=user_api_key.user_id,
-        organization_id=user_api_key.organization_id,
-        project_id=user_api_key.project_id,
-=======
         organization_id=user.organization_id,
         project_id=user.project_id,
         llm_service_id=llm_service_id,
@@ -68,7 +51,6 @@
         collection_id=collection_id,
         project_id=user.project_id,
         action_type=action_type,
->>>>>>> 4813d95b
         status=status,
     )
     collection_job = CollectionJobCrud(db, user.project_id).create(job_in)
@@ -85,16 +67,9 @@
 
 
 def test_collection_info_processing(
-<<<<<<< HEAD
-    db: Session, client: TestClient, user_api_key: TestAuthContext
-):
-    headers = {"X-API-KEY": user_api_key.key}
-    collection = create_collection(db, user_api_key, status=CollectionStatus.processing)
-=======
     db: Session, client: "TestClient", user_api_key_header, user_api_key
 ):
     headers = user_api_key_header
->>>>>>> 4813d95b
 
     collection_job = create_collection_job(db, user_api_key)
 
@@ -113,13 +88,6 @@
 
 
 def test_collection_info_successful(
-<<<<<<< HEAD
-    db: Session, client: TestClient, user_api_key: TestAuthContext
-):
-    headers = {"X-API-KEY": user_api_key.key}
-    collection = create_collection(
-        db, user_api_key, status=CollectionStatus.successful, with_llm=True
-=======
     db: Session, client: "TestClient", user_api_key_header, user_api_key
 ):
     headers = user_api_key_header
@@ -127,7 +95,6 @@
     collection = create_collection(db, user_api_key, with_llm=True)
     collection_job = create_collection_job(
         db, user_api_key, collection.id, status=CollectionJobStatus.SUCCESSFUL
->>>>>>> 4813d95b
     )
 
     response = client.get(
@@ -149,19 +116,11 @@
     assert col["llm_service_id"] == collection.llm_service_id
     assert col["llm_service_name"] == "gpt-4o"
 
-<<<<<<< HEAD
-def test_collection_info_failed(
-    db: Session, client: TestClient, user_api_key: TestAuthContext
-):
-    headers = {"X-API-KEY": user_api_key.key}
-    collection = create_collection(db, user_api_key, status=CollectionStatus.failed)
-=======
 
 def test_collection_info_failed(
     db: Session, client: "TestClient", user_api_key_header, user_api_key
 ):
     headers = user_api_key_header
->>>>>>> 4813d95b
 
     collection_job = create_collection_job(
         db, user_api_key, status=CollectionJobStatus.FAILED
