import pytest
from uuid import UUID
import io

import openai_responses
from sqlmodel import Session
from fastapi.testclient import TestClient
from unittest.mock import MagicMock, patch


from app.core.config import settings
from app.tests.utils.document import DocumentStore
from app.tests.utils.utils import get_user_from_api_key
from app.main import app
from app.crud.collection import CollectionCrud
from app.models.collection import CollectionStatus
from app.tests.utils.collections_openai_mock import get_mock_openai_client

client = TestClient(app)


@pytest.fixture(autouse=True)
def mock_s3(monkeypatch):
    class FakeStorage:
        def __init__(self, *args, **kwargs):
            pass

        def upload(self, file_obj, path: str, **kwargs):
            return f"s3://fake-bucket/{path or 'mock-file.txt'}"

        def stream(self, file_obj):
            fake_file = io.BytesIO(b"dummy content")
            fake_file.name = "fake.txt"
            return fake_file

        def get_file_size_kb(self, url: str) -> float:
            return 1.0  # Simulate 1KB files

    class FakeS3Client:
        def head_object(self, Bucket, Key):
            return {"ContentLength": 1024}

    monkeypatch.setattr("app.api.routes.collections.AmazonCloudStorage", FakeStorage)
    monkeypatch.setattr("boto3.client", lambda service: FakeS3Client())


@patch("app.api.routes.collections.configure_openai")
@patch("app.api.routes.collections.get_provider_credential")
class TestCollectionRouteCreate:
    _n_documents = 5

    def test_create_collection_success(
<<<<<<< HEAD
        self,
        mock_get_credential,
        mock_configure_openai,
        client: TestClient,
        db: Session,
        api_key_headers: dict[str, str],
=======
        self, client: TestClient, db: Session, normal_user_api_key_headers
>>>>>>> eeba2c22
    ):
        # Setup test documents
        store = DocumentStore(db, api_key_headers)
        documents = store.fill(self._n_documents)
        doc_ids = [str(doc.id) for doc in documents]

        body = {
            "documents": doc_ids,
            "batch_size": 2,
            "model": "gpt-4o",
            "instructions": "Test collection assistant.",
            "temperature": 0.1,
        }
<<<<<<< HEAD
        original_api_key = "ApiKey No3x47A5qoIGhm0kVKjQ77dhCqEdWRIQZlEPzzzh7i8"
        headers = {"X-API-KEY": original_api_key}
=======
        headers = normal_user_api_key_headers
>>>>>>> eeba2c22

        mock_get_credential.return_value = {"api_key": "test_api_key"}

        mock_openai_client = get_mock_openai_client()
        mock_configure_openai.return_value = (mock_openai_client, True)

        response = client.post(
            f"{settings.API_V1_STR}/collections/create", json=body, headers=headers
        )

        assert response.status_code == 200
        json = response.json()
        assert json["success"] is True
        metadata = json.get("metadata", {})
        assert metadata["status"] == CollectionStatus.processing.value
        assert UUID(metadata["key"])

        # Confirm collection metadata in DB
        collection_id = UUID(metadata["key"])
        user = get_user_from_api_key(db, headers)
        collection = CollectionCrud(db, user.user_id).read_one(collection_id)

        info_response = client.post(
            f"{settings.API_V1_STR}/collections/info/{collection_id}",
            headers=headers,
        )
        assert info_response.status_code == 200
        info_data = info_response.json()["data"]

        assert collection.status == CollectionStatus.successful.value
        assert collection.owner_id == user.user_id
        assert collection.llm_service_id is not None
        assert collection.llm_service_name == "gpt-4o"<|MERGE_RESOLUTION|>--- conflicted
+++ resolved
@@ -50,16 +50,7 @@
     _n_documents = 5
 
     def test_create_collection_success(
-<<<<<<< HEAD
-        self,
-        mock_get_credential,
-        mock_configure_openai,
-        client: TestClient,
-        db: Session,
-        api_key_headers: dict[str, str],
-=======
         self, client: TestClient, db: Session, normal_user_api_key_headers
->>>>>>> eeba2c22
     ):
         # Setup test documents
         store = DocumentStore(db, api_key_headers)
@@ -73,12 +64,8 @@
             "instructions": "Test collection assistant.",
             "temperature": 0.1,
         }
-<<<<<<< HEAD
-        original_api_key = "ApiKey No3x47A5qoIGhm0kVKjQ77dhCqEdWRIQZlEPzzzh7i8"
-        headers = {"X-API-KEY": original_api_key}
-=======
+        
         headers = normal_user_api_key_headers
->>>>>>> eeba2c22
 
         mock_get_credential.return_value = {"api_key": "test_api_key"}
 
