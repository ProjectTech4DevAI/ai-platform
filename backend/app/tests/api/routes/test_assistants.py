import pytest
from uuid import uuid4
from sqlmodel import Session
from fastapi import HTTPException
from fastapi.testclient import TestClient
from unittest.mock import patch
from app.crud.api_key import get_api_keys_by_project
from app.tests.utils.openai import mock_openai_assistant
from app.tests.utils.utils import get_assistant


<<<<<<< HEAD
@pytest.fixture
def normal_user_api_key_header():
    return {"X-API-KEY": "ApiKey Px8y47B6roJHin1lWLkR88eiDrFdXSJRZmFQazzai8j9"}


@pytest.fixture
def assistant_create_payload():
    return {
        "name": "Test Assistant",
        "instructions": "These are test instructions.",
        "model": "gpt-4o",
        "vector_store_ids": ["vs_test_1", "vs_test_2"],
        "temperature": 0.5,
        "max_num_results": 10,
    }


@pytest.fixture
def assistant_id():
    return str(uuid4())


=======
>>>>>>> eeba2c22
@patch("app.api.routes.assistants.fetch_assistant_from_openai")
def test_ingest_assistant_success(
    mock_fetch_assistant,
    client: TestClient,
    normal_user_api_key_headers: dict[str, str],
):
    """Test successful assistant ingestion from OpenAI."""
    mock_assistant = mock_openai_assistant()

    mock_fetch_assistant.return_value = mock_assistant

    response = client.post(
        f"/api/v1/assistant/{mock_assistant.id}/ingest",
        headers=normal_user_api_key_headers,
    )

    assert response.status_code == 201
    response_json = response.json()
    assert response_json["success"] is True
    assert response_json["data"]["assistant_id"] == mock_assistant.id


@patch("app.crud.assistants.verify_vector_store_ids_exist")
def test_create_assistant_success(
    mock_verify_vector_ids,
    client: TestClient,
    assistant_create_payload: dict,
    normal_user_api_key_header: dict,
):
    """Test successful assistant creation with OpenAI vector store ID verification."""

    mock_verify_vector_ids.return_value = None

    response = client.post(
        "/api/v1/assistant",
        json=assistant_create_payload,
        headers=normal_user_api_key_header,
    )

    assert response.status_code == 201
    response_data = response.json()
    assert response_data["success"] is True
    assert response_data["data"]["name"] == assistant_create_payload["name"]
    assert (
        response_data["data"]["instructions"]
        == assistant_create_payload["instructions"]
    )
    assert response_data["data"]["model"] == assistant_create_payload["model"]
    assert (
        response_data["data"]["vector_store_ids"]
        == assistant_create_payload["vector_store_ids"]
    )
    assert (
        response_data["data"]["temperature"] == assistant_create_payload["temperature"]
    )
    assert (
        response_data["data"]["max_num_results"]
        == assistant_create_payload["max_num_results"]
    )


@patch("app.crud.assistants.verify_vector_store_ids_exist")
def test_create_assistant_invalid_vector_store(
    mock_verify_vector_ids,
    client: TestClient,
    assistant_create_payload: dict,
    normal_user_api_key_header: dict,
):
    """Test failure when one or more vector store IDs are invalid."""

    mock_verify_vector_ids.side_effect = HTTPException(
        status_code=400, detail="Vector store ID vs_test_999 not found in OpenAI."
    )

    payload = assistant_create_payload.copy()
    payload["vector_store_ids"] = ["vs_test_999"]

    response = client.post(
        "/api/v1/assistant",
        json=payload,
        headers=normal_user_api_key_header,
    )

    assert response.status_code == 400
    response_data = response.json()
    assert response_data["error"] == "Vector store ID vs_test_999 not found in OpenAI."


def test_update_assistant_success(
    client: TestClient,
    db: Session,
    normal_user_api_key_header: dict,
):
    """Test successful assistant update."""
    update_payload = {
        "name": "Updated Assistant",
        "instructions": "Updated instructions.",
        "model": "gpt-4o",
        "temperature": 0.7,
        "max_num_results": 5,
    }

    assistant = get_assistant(db)
    api_key = get_api_keys_by_project(db, assistant.project_id)[0]

    print(api_key.key)
    response = client.patch(
        f"/api/v1/assistant/{assistant.assistant_id}",
        json=update_payload,
        headers={"X-API-KEY": f"{api_key.key}"},
    )

    assert response.status_code == 200
    response_data = response.json()
    assert response_data["success"] is True
    assert response_data["data"]["name"] == update_payload["name"]
    assert response_data["data"]["instructions"] == update_payload["instructions"]
    assert response_data["data"]["model"] == update_payload["model"]
    assert response_data["data"]["temperature"] == update_payload["temperature"]
    assert response_data["data"]["max_num_results"] == update_payload["max_num_results"]


@patch("app.crud.assistants.verify_vector_store_ids_exist")
def test_update_assistant_invalid_vector_store(
    mock_verify_vector_ids,
    client: TestClient,
    db: Session,
    normal_user_api_key_header: dict,
):
    """Test failure when updating assistant with invalid vector store IDs."""
    mock_verify_vector_ids.side_effect = HTTPException(
        status_code=400, detail="Vector store ID vs_invalid not found in OpenAI."
    )

    update_payload = {"vector_store_ids_add": ["vs_invalid"]}

    assistant = get_assistant(db)
    api_key = get_api_keys_by_project(db, assistant.project_id)[0]

    response = client.patch(
        f"/api/v1/assistant/{assistant.assistant_id}",
        json=update_payload,
        headers={"X-API-KEY": f"{api_key.key}"},
    )

    assert response.status_code == 400
    response_data = response.json()
    assert response_data["error"] == "Vector store ID vs_invalid not found in OpenAI."


def test_update_assistant_not_found(
    client: TestClient,
    normal_user_api_key_header: dict,
):
    """Test failure when updating a non-existent assistant."""
    update_payload = {"name": "Updated Assistant"}

    non_existent_id = str(uuid4())

    response = client.patch(
        f"/api/v1/assistant/{non_existent_id}",
        json=update_payload,
        headers=normal_user_api_key_header,
    )

    assert response.status_code == 404
    response_data = response.json()
    assert "not found" in response_data["error"].lower()


def test_get_assistant_success(
    client: TestClient,
    db: Session,
):
    """Test successful retrieval of a single assistant."""
    assistant = get_assistant(db)
    api_key = get_api_keys_by_project(db, assistant.project_id)[0]

    response = client.get(
        f"/api/v1/assistant/{assistant.assistant_id}",
        headers={"X-API-KEY": f"{api_key.key}"},
    )

    assert response.status_code == 200
    response_data = response.json()
    assert response_data["success"] is True
    assert response_data["data"]["assistant_id"] == assistant.assistant_id
    assert response_data["data"]["name"] == assistant.name
    assert response_data["data"]["instructions"] == assistant.instructions
    assert response_data["data"]["model"] == assistant.model


def test_get_assistant_not_found(
    client: TestClient,
    normal_user_api_key_header: dict,
):
    """Test failure when fetching a non-existent assistant."""
    non_existent_id = str(uuid4())

    response = client.get(
        f"/api/v1/assistant/{non_existent_id}",
        headers=normal_user_api_key_header,
    )

    assert response.status_code == 404
    response_data = response.json()
    assert f"Assistant with ID {non_existent_id} not found." in response_data["error"]


def test_list_assistants_success(
    client: TestClient,
    db: Session,
):
    """Test successful retrieval of assistants list."""
    assistant = get_assistant(db)
    api_key = get_api_keys_by_project(db, assistant.project_id)[0]

    response = client.get(
        "/api/v1/assistant/",
        headers={"X-API-KEY": f"{api_key.key}"},
    )

    assert response.status_code == 200
    response_data = response.json()
    assert response_data["success"] is True
    assert isinstance(response_data["data"], list)
    assert len(response_data["data"]) >= 1

    # Check that our test assistant is in the list
    assistant_ids = [a["assistant_id"] for a in response_data["data"]]
    assert assistant.assistant_id in assistant_ids


def test_list_assistants_invalid_pagination(
    client: TestClient,
    normal_user_api_key_header: dict,
):
    """Test assistants list with invalid pagination parameters."""
    # Test negative skip
    response = client.get(
        "/api/v1/assistant/?skip=-1&limit=10",
        headers=normal_user_api_key_header,
    )
    assert response.status_code == 422

    # Test limit too high
    response = client.get(
        "/api/v1/assistant/?skip=0&limit=101",
        headers=normal_user_api_key_header,
    )
    assert response.status_code == 422

    # Test limit too low
    response = client.get(
        "/api/v1/assistant/?skip=0&limit=0",
        headers=normal_user_api_key_header,
    )
    assert response.status_code == 422


def test_delete_assistant_success(
    client: TestClient,
    db: Session,
):
    """Test successful soft deletion of an assistant."""
    assistant = get_assistant(db)
    api_key = get_api_keys_by_project(db, assistant.project_id)[0]

    response = client.delete(
        f"/api/v1/assistant/{assistant.assistant_id}",
        headers={"X-API-KEY": f"{api_key.key}"},
    )

    assert response.status_code == 200
    response_data = response.json()
    assert response_data["success"] is True
    assert response_data["data"]["message"] == "Assistant deleted successfully."


def test_delete_assistant_not_found(
    client: TestClient,
    normal_user_api_key_header: dict,
):
    """Test failure when deleting a non-existent assistant."""
    non_existent_id = str(uuid4())

    response = client.delete(
        f"/api/v1/assistant/{non_existent_id}",
        headers=normal_user_api_key_header,
    )

    assert response.status_code == 404
    response_data = response.json()
    assert "not found" in response_data["error"].lower()<|MERGE_RESOLUTION|>--- conflicted
+++ resolved
@@ -7,12 +7,6 @@
 from app.crud.api_key import get_api_keys_by_project
 from app.tests.utils.openai import mock_openai_assistant
 from app.tests.utils.utils import get_assistant
-
-
-<<<<<<< HEAD
-@pytest.fixture
-def normal_user_api_key_header():
-    return {"X-API-KEY": "ApiKey Px8y47B6roJHin1lWLkR88eiDrFdXSJRZmFQazzai8j9"}
 
 
 @pytest.fixture
@@ -32,8 +26,6 @@
     return str(uuid4())
 
 
-=======
->>>>>>> eeba2c22
 @patch("app.api.routes.assistants.fetch_assistant_from_openai")
 def test_ingest_assistant_success(
     mock_fetch_assistant,
@@ -61,7 +53,7 @@
     mock_verify_vector_ids,
     client: TestClient,
     assistant_create_payload: dict,
-    normal_user_api_key_header: dict,
+    normal_user_api_key_headers: dict,
 ):
     """Test successful assistant creation with OpenAI vector store ID verification."""
 
@@ -70,7 +62,7 @@
     response = client.post(
         "/api/v1/assistant",
         json=assistant_create_payload,
-        headers=normal_user_api_key_header,
+        headers=normal_user_api_key_headers,
     )
 
     assert response.status_code == 201
@@ -100,7 +92,7 @@
     mock_verify_vector_ids,
     client: TestClient,
     assistant_create_payload: dict,
-    normal_user_api_key_header: dict,
+    normal_user_api_key_headers: dict,
 ):
     """Test failure when one or more vector store IDs are invalid."""
 
@@ -114,7 +106,7 @@
     response = client.post(
         "/api/v1/assistant",
         json=payload,
-        headers=normal_user_api_key_header,
+        headers=normal_user_api_key_headers,
     )
 
     assert response.status_code == 400
@@ -125,7 +117,6 @@
 def test_update_assistant_success(
     client: TestClient,
     db: Session,
-    normal_user_api_key_header: dict,
 ):
     """Test successful assistant update."""
     update_payload = {
@@ -161,7 +152,6 @@
     mock_verify_vector_ids,
     client: TestClient,
     db: Session,
-    normal_user_api_key_header: dict,
 ):
     """Test failure when updating assistant with invalid vector store IDs."""
     mock_verify_vector_ids.side_effect = HTTPException(
@@ -186,7 +176,7 @@
 
 def test_update_assistant_not_found(
     client: TestClient,
-    normal_user_api_key_header: dict,
+    normal_user_api_key_headers: dict,
 ):
     """Test failure when updating a non-existent assistant."""
     update_payload = {"name": "Updated Assistant"}
@@ -196,7 +186,7 @@
     response = client.patch(
         f"/api/v1/assistant/{non_existent_id}",
         json=update_payload,
-        headers=normal_user_api_key_header,
+        headers=normal_user_api_key_headers,
     )
 
     assert response.status_code == 404
@@ -228,14 +218,14 @@
 
 def test_get_assistant_not_found(
     client: TestClient,
-    normal_user_api_key_header: dict,
+    normal_user_api_key_headers: dict,
 ):
     """Test failure when fetching a non-existent assistant."""
     non_existent_id = str(uuid4())
 
     response = client.get(
         f"/api/v1/assistant/{non_existent_id}",
-        headers=normal_user_api_key_header,
+        headers=normal_user_api_key_headers,
     )
 
     assert response.status_code == 404
@@ -269,27 +259,27 @@
 
 def test_list_assistants_invalid_pagination(
     client: TestClient,
-    normal_user_api_key_header: dict,
+    normal_user_api_key_headers: dict,
 ):
     """Test assistants list with invalid pagination parameters."""
     # Test negative skip
     response = client.get(
         "/api/v1/assistant/?skip=-1&limit=10",
-        headers=normal_user_api_key_header,
+        headers=normal_user_api_key_headers,
     )
     assert response.status_code == 422
 
     # Test limit too high
     response = client.get(
         "/api/v1/assistant/?skip=0&limit=101",
-        headers=normal_user_api_key_header,
+        headers=normal_user_api_key_headers,
     )
     assert response.status_code == 422
 
     # Test limit too low
     response = client.get(
         "/api/v1/assistant/?skip=0&limit=0",
-        headers=normal_user_api_key_header,
+        headers=normal_user_api_key_headers,
     )
     assert response.status_code == 422
 
@@ -315,14 +305,14 @@
 
 def test_delete_assistant_not_found(
     client: TestClient,
-    normal_user_api_key_header: dict,
+    normal_user_api_key_headers: dict,
 ):
     """Test failure when deleting a non-existent assistant."""
     non_existent_id = str(uuid4())
 
     response = client.delete(
         f"/api/v1/assistant/{non_existent_id}",
-        headers=normal_user_api_key_header,
+        headers=normal_user_api_key_headers,
     )
 
     assert response.status_code == 404
