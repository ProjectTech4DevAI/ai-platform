import pytest
from fastapi.testclient import TestClient
from sqlmodel import Session
<<<<<<< HEAD
import random
import string
import uuid

from app.main import app
from app.crud.credentials import set_creds_for_org
from app.models import CredsCreate, Organization, Project
=======

from app.main import app
from app.crud import get_provider_credential
from app.models import Organization, Project
>>>>>>> 2372555b
from app.core.config import settings
from app.core.providers import Provider
from app.models.credentials import Credential
from app.core.security import decrypt_credentials
from app.tests.utils.utils import (
    generate_random_string,
    get_non_existent_id,
)
from app.tests.utils.test_data import (
    create_test_credential,
    create_test_organization,
    create_test_project,
    test_credential_data,
)


client = TestClient(app)


@pytest.fixture
<<<<<<< HEAD
def create_org_and_project_creds(db: Session):
    """Helper function to create an organization and a project."""
    org = Organization(name=f"Test Organization {uuid.uuid4()}", is_active=True)
    db.add(org)
    db.commit()
    db.refresh(org)

    project = Project(
        name=f"Test Project {uuid.uuid4()}",
        description="A test project",
        organization_id=org.id,
        is_active=True,
    )
    db.add(project)
    db.commit()
    db.refresh(project)

    api_key = "sk-" + generate_random_string(10)
    creds_data = CredsCreate(
        organization_id=org.id,
        project_id=project.id,
        is_active=True,
        credential={
            Provider.OPENAI.value: {
                "api_key": api_key,
                "model": "gpt-4",
                "temperature": 0.7,
            }
        },
    )
    return org, project, creds_data


def test_set_creds_for_org(
    db: Session, superuser_token_headers: dict[str, str], create_org_and_project_creds
):
    org, project, creds_data = create_org_and_project_creds

    response = client.post(
        f"{settings.API_V1_STR}/credentials/",
        json=creds_data.dict(),
=======
def create_test_credentials(db: Session):
    return create_test_credential(db)


def test_set_credential(db: Session, superuser_token_headers: dict[str, str]):
    project = create_test_project(db)

    api_key = "sk-" + generate_random_string(10)
    credential_data = {
        "organization_id": project.organization_id,
        "project_id": project.id,
        "is_active": True,
        "credential": {
            Provider.OPENAI.value: {
                "api_key": api_key,
                "model": "gpt-4",
                "temperature": 0.7,
            }
        },
    }

    response = client.post(
        f"{settings.API_V1_STR}/credentials/",
        json=credential_data,
>>>>>>> 2372555b
        headers=superuser_token_headers,
    )

    assert response.status_code == 200
    data = response.json()["data"]
    assert isinstance(data, list)
    assert len(data) == 1
<<<<<<< HEAD
    assert data[0]["organization_id"] == org.id
    assert data[0]["project_id"] == project.id
=======
    assert data[0]["organization_id"] == project.organization_id
>>>>>>> 2372555b
    assert data[0]["provider"] == Provider.OPENAI.value
    assert data[0]["credential"]["model"] == "gpt-4"


def test_set_credentials_for_invalid_project_org_relationship(
    db: Session, superuser_token_headers: dict[str, str]
):
<<<<<<< HEAD
    # Setup: Create two organizations and one project for each
    org1 = Organization(name="Org 1", is_active=True)
    org2 = Organization(name="Org 2", is_active=True)
    db.add_all([org1, org2])
    db.commit()
    db.refresh(org1)
    db.refresh(org2)

    project2 = Project(name="Project Org2", organization_id=org2.id)
    db.add(project2)
    db.commit()

    creds_data_invalid = {
=======
    org1 = create_test_organization(db)
    project2 = create_test_project(db)

    credential_data_invalid = {
>>>>>>> 2372555b
        "organization_id": org1.id,
        "is_active": True,
        "project_id": project2.id,
        "credential": {Provider.OPENAI.value: {"api_key": "sk-123", "model": "gpt-4"}},
    }

    response_invalid = client.post(
        f"{settings.API_V1_STR}/credentials/",
        json=credential_data_invalid,
        headers=superuser_token_headers,
    )
    assert response_invalid.status_code == 400
    assert (
        response_invalid.json()["error"]
        == "Project does not belong to the specified organization"
    )


<<<<<<< HEAD
def test_set_creds_for_project_not_found(
    db: Session, superuser_token_headers: dict[str, str], create_org_and_project_creds
):
    # Setup: Create an organization but no project
    org, __, _ = create_org_and_project_creds
=======
def test_set_credentials_for_project_not_found(
    db: Session, superuser_token_headers: dict[str, str]
):
    # Setup: Create an organization but no project
    org = create_test_organization(db)
    non_existent_project_id = get_non_existent_id(db, Project)
>>>>>>> 2372555b

    credential_data_invalid_project = {
        "organization_id": org.id,
        "is_active": True,
        "project_id": non_existent_project_id,
        "credential": {Provider.OPENAI.value: {"api_key": "sk-123", "model": "gpt-4"}},
    }

    response_invalid_project = client.post(
        f"{settings.API_V1_STR}/credentials/",
        json=credential_data_invalid_project,
        headers=superuser_token_headers,
    )

    assert response_invalid_project.status_code == 404
    assert response_invalid_project.json()["error"] == "Project not found"


def test_read_credentials_with_creds(
<<<<<<< HEAD
    db: Session, superuser_token_headers: dict[str, str], create_org_and_project_creds
):
    org, project, creds_data = create_org_and_project_creds
    set_creds_for_org(session=db, creds_add=creds_data)
=======
    db: Session, superuser_token_headers: dict[str, str], create_test_credentials
):
    _, project = create_test_credentials

    credential = get_provider_credential(
        session=db,
        org_id=project.organization_id,
        provider="openai",
        project_id=project.id,
        full=True,
    )
>>>>>>> 2372555b

    response = client.get(
        f"{settings.API_V1_STR}/credentials/{credential.organization_id}",
        headers=superuser_token_headers,
    )

    assert response.status_code == 200
    data = response.json()["data"]
    assert isinstance(data, list)
    assert len(data) == 1
<<<<<<< HEAD
    assert data[0]["organization_id"] == org.id
    assert data[0]["project_id"] == project.id
=======
    assert data[0]["organization_id"] == project.organization_id
>>>>>>> 2372555b
    assert data[0]["provider"] == Provider.OPENAI.value
    assert data[0]["credential"]["model"] == "gpt-4"


def test_read_credentials_not_found(
    db: Session, superuser_token_headers: dict[str, str]
):
    non_existent_creds_id = get_non_existent_id(db, Credential)
    response = client.get(
        f"{settings.API_V1_STR}/credentials/{non_existent_creds_id}",
        headers=superuser_token_headers,
    )
    assert response.status_code == 404
    assert "Credentials not found" in response.json()["error"]


def test_read_provider_credential(
<<<<<<< HEAD
    db: Session, superuser_token_headers: dict[str, str], create_org_and_project_creds
):
    org, project, creds_data = create_org_and_project_creds
    set_creds_for_org(session=db, creds_add=creds_data)
=======
    db: Session, superuser_token_headers: dict[str, str], create_test_credentials
):
    _, project = create_test_credentials
>>>>>>> 2372555b

    response = client.get(
        f"{settings.API_V1_STR}/credentials/{project.organization_id}/{Provider.OPENAI.value}",
        headers=superuser_token_headers,
    )

    assert response.status_code == 200
    data = response.json()["data"]
    assert data["model"] == "gpt-4"
    assert "api_key" in data


def test_read_provider_credential_not_found(
<<<<<<< HEAD
    db: Session, superuser_token_headers: dict[str, str], create_org_and_project_creds
):
    org, _, _ = create_org_and_project_creds
=======
    db: Session, superuser_token_headers: dict[str, str]
):
    org = create_test_organization(db)
>>>>>>> 2372555b

    response = client.get(
        f"{settings.API_V1_STR}/credentials/{org.id}/{Provider.OPENAI.value}",
        headers=superuser_token_headers,
    )

    assert response.status_code == 404
    assert response.json()["error"] == "Provider credentials not found"


def test_update_credentials(
<<<<<<< HEAD
    db: Session, superuser_token_headers: dict[str, str], create_org_and_project_creds
):
    org, _, creds_data = create_org_and_project_creds
    set_creds_for_org(session=db, creds_add=creds_data)
=======
    db: Session, superuser_token_headers: dict[str, str], create_test_credentials
):
    _, project = create_test_credentials

    credential = get_provider_credential(
        session=db,
        org_id=project.organization_id,
        provider="openai",
        project_id=project.id,
        full=True,
    )
>>>>>>> 2372555b

    update_data = {
        "provider": Provider.OPENAI.value,
        "credential": {
            "api_key": "sk-" + generate_random_string(),
            "model": "gpt-4-turbo",
            "temperature": 0.8,
        },
    }

    response = client.patch(
        f"{settings.API_V1_STR}/credentials/{credential.organization_id}",
        json=update_data,
        headers=superuser_token_headers,
    )

    assert response.status_code == 200
    data = response.json()["data"]
    assert isinstance(data, list)
    assert len(data) == 1
    assert data[0]["provider"] == Provider.OPENAI.value
    assert data[0]["credential"]["model"] == "gpt-4-turbo"
    assert data[0]["updated_at"] is not None


def test_update_credentials_failed_update(
<<<<<<< HEAD
    db: Session, superuser_token_headers: dict[str, str], create_org_and_project_creds
):
    org, _, creds_data = create_org_and_project_creds

    set_creds_for_org(session=db, creds_add=creds_data)
=======
    db: Session, superuser_token_headers: dict[str, str], create_test_credentials
):
    _, project = create_test_credentials

    credential = get_provider_credential(
        session=db,
        org_id=project.organization_id,
        provider="openai",
        project_id=project.id,
        full=True,
    )
>>>>>>> 2372555b

    org_without_credential = create_test_organization(db)

    existing_credential = (
        db.query(Credential)
        .filter(credential.organization_id == org_without_credential.id)
        .all()
    )
    assert len(existing_credential) == 0

    update_data = {
        "provider": Provider.OPENAI.value,
        "credential": {
            "api_key": "sk-" + generate_random_string(),
            "model": "gpt-4-turbo",
            "temperature": 0.8,
        },
    }

    response_invalid_org = client.patch(
        f"{settings.API_V1_STR}/credentials/{org_without_credential.id}",
        json=update_data,
        headers=superuser_token_headers,
    )
    assert response_invalid_org.status_code == 404
    assert (
        response_invalid_org.json()["error"]
        == "Credentials not found for this provider"
    )


def test_update_credentials_not_found(
    db: Session, superuser_token_headers: dict[str, str]
):
    non_existent_org_id = get_non_existent_id(db, Organization)

    update_data = {
        "provider": Provider.OPENAI.value,
        "credential": {
            "api_key": "sk-" + generate_random_string(),
            "model": "gpt-4",
            "temperature": 0.7,
        },
    }

    response = client.patch(
        f"{settings.API_V1_STR}/credentials/{non_existent_org_id}",
        json=update_data,
        headers=superuser_token_headers,
    )

    assert response.status_code == 404  # Expect 404 for non-existent organization
    assert "Organization not found" in response.json()["error"]


def test_delete_provider_credential(
<<<<<<< HEAD
    db: Session, superuser_token_headers: dict[str, str], create_org_and_project_creds
):
    org, project, creds_data = create_org_and_project_creds
    set_creds_for_org(session=db, creds_add=creds_data)
=======
    db: Session, superuser_token_headers: dict[str, str], create_test_credentials
):
    _, project = create_test_credentials

    credential = get_provider_credential(
        session=db,
        org_id=project.organization_id,
        provider="openai",
        project_id=project.id,
        full=True,
    )
>>>>>>> 2372555b

    response = client.delete(
        f"{settings.API_V1_STR}/credentials/{credential.organization_id}/{Provider.OPENAI.value}",
        headers=superuser_token_headers,
    )

    assert response.status_code == 200
    data = response.json()["data"]
    assert data["message"] == "Provider credentials removed successfully"


def test_delete_provider_credential_not_found(
<<<<<<< HEAD
    db: Session, superuser_token_headers: dict[str, str], create_org_and_project_creds
):
    org, _, _ = create_org_and_project_creds
=======
    db: Session, superuser_token_headers: dict[str, str]
):
    org = create_test_organization(db)
>>>>>>> 2372555b

    response = client.delete(
        f"{settings.API_V1_STR}/credentials/{org.id}/{Provider.OPENAI.value}",
        headers=superuser_token_headers,
    )

    assert response.status_code == 404
    assert response.json()["error"] == "Provider credentials not found"


def test_delete_all_credentials(
<<<<<<< HEAD
    db: Session, superuser_token_headers: dict[str, str], create_org_and_project_creds
):
    org, _, creds_data = create_org_and_project_creds
    set_creds_for_org(session=db, creds_add=creds_data)

=======
    db: Session, superuser_token_headers: dict[str, str], create_test_credentials
):
    _, project = create_test_credentials

    credential = get_provider_credential(
        session=db,
        org_id=project.organization_id,
        provider="openai",
        project_id=project.id,
        full=True,
    )
>>>>>>> 2372555b
    response = client.delete(
        f"{settings.API_V1_STR}/credentials/{credential.organization_id}",
        headers=superuser_token_headers,
    )

    assert response.status_code == 200  # Expect 200 for successful deletion
    data = response.json()["data"]
    assert data["message"] == "Credentials deleted successfully"

    # Verify the credentials are soft deleted
    response = client.get(
        f"{settings.API_V1_STR}/credentials/{credential.organization_id}",
        headers=superuser_token_headers,
    )
    assert response.status_code == 404  # Expect 404 as credentials are soft deleted
    assert response.json()["error"] == "Credentials not found"


def test_delete_all_credentials_not_found(
    db: Session, superuser_token_headers: dict[str, str]
):
    non_existent_credential_id = get_non_existent_id(db, Credential)
    response = client.delete(
        f"{settings.API_V1_STR}/credentials/{non_existent_credential_id}",
        headers=superuser_token_headers,
    )

    assert response.status_code == 404
    assert "Credentials for organization not found" in response.json()["error"]


def test_duplicate_credential_creation(
<<<<<<< HEAD
    db: Session, superuser_token_headers: dict[str, str], create_org_and_project_creds
):
    org, _, creds_data = create_org_and_project_creds
    # First create credentials
=======
    db: Session, superuser_token_headers: dict[str, str]
):
    credential = test_credential_data(db)

>>>>>>> 2372555b
    response = client.post(
        f"{settings.API_V1_STR}/credentials/",
        json=credential.dict(),
        headers=superuser_token_headers,
    )
    assert response.status_code == 200

    # Try to create the same credentials again
    response = client.post(
        f"{settings.API_V1_STR}/credentials/",
        json=credential.dict(),
        headers=superuser_token_headers,
    )
    assert response.status_code == 400

    assert "already exist" in response.json()["error"]


def test_multiple_provider_credentials(
<<<<<<< HEAD
    db: Session, superuser_token_headers: dict[str, str], create_org_and_project_creds
):
    org, project, _ = create_org_and_project_creds
=======
    db: Session, superuser_token_headers: dict[str, str]
):
    org = create_test_organization(db)
>>>>>>> 2372555b

    # Create OpenAI credentials
    openai_credential = {
        "organization_id": org.id,
        "project_id": project.id,
        "is_active": True,
        "credential": {
            Provider.OPENAI.value: {
                "api_key": "sk-" + generate_random_string(10),
                "model": "gpt-4",
                "temperature": 0.7,
            }
        },
    }

    # Create Langfuse credentials
    langfuse_credential = {
        "organization_id": org.id,
        "project_id": project.id,
        "is_active": True,
        "credential": {
            Provider.LANGFUSE.value: {
                "secret_key": "sk-" + generate_random_string(10),
                "public_key": "pk-" + generate_random_string(10),
                "host": "https://cloud.langfuse.com",
            }
        },
    }

    # Create both credentials
    response = client.post(
        f"{settings.API_V1_STR}/credentials/",
        json=openai_credential,
        headers=superuser_token_headers,
    )
    assert response.status_code == 200

    response = client.post(
        f"{settings.API_V1_STR}/credentials/",
        json=langfuse_credential,
        headers=superuser_token_headers,
    )
    assert response.status_code == 200

    # Fetch all credentials
    response = client.get(
        f"{settings.API_V1_STR}/credentials/{org.id}",
        headers=superuser_token_headers,
    )
    assert response.status_code == 200
    data = response.json()["data"]
    assert len(data) == 2
    providers = [cred["provider"] for cred in data]
    assert Provider.OPENAI.value in providers
    assert Provider.LANGFUSE.value in providers


<<<<<<< HEAD
def test_credential_encryption(
    db: Session, superuser_token_headers: dict[str, str], create_org_and_project_creds
):
    org, _, creds_data = create_org_and_project_creds
    original_api_key = creds_data.credential[Provider.OPENAI.value]["api_key"]
=======
def test_credential_encryption(db: Session, superuser_token_headers: dict[str, str]):
    credential = test_credential_data(db)
    original_api_key = credential.credential[Provider.OPENAI.value]["api_key"]
>>>>>>> 2372555b

    # Create credentials
    response = client.post(
        f"{settings.API_V1_STR}/credentials/",
        json=credential.dict(),
        headers=superuser_token_headers,
    )
    assert response.status_code == 200

    db_credential = (
        db.query(Credential)
        .filter(
            Credential.organization_id == credential.organization_id,
            Credential.provider == Provider.OPENAI.value,
        )
        .first()
    )

    assert db_credential is not None
    # Verify the stored credential is encrypted
    assert db_credential.credential != original_api_key

    # Verify we can decrypt and get the original value
    decrypted_creds = decrypt_credentials(db_credential.credential)
    assert decrypted_creds["api_key"] == original_api_key


def test_credential_encryption_consistency(
<<<<<<< HEAD
    db: Session, superuser_token_headers: dict[str, str], create_org_and_project_creds
):
    org, _, creds_data = create_org_and_project_creds
    original_api_key = creds_data.credential[Provider.OPENAI.value]["api_key"]
=======
    db: Session, superuser_token_headers: dict[str, str]
):
    credentials = test_credential_data(db)
    original_api_key = credentials.credential[Provider.OPENAI.value]["api_key"]
>>>>>>> 2372555b

    # Create credentials
    response = client.post(
        f"{settings.API_V1_STR}/credentials/",
        json=credentials.dict(),
        headers=superuser_token_headers,
    )
    assert response.status_code == 200

    # Fetch the credentials through the API
    response = client.get(
        f"{settings.API_V1_STR}/credentials/{credentials.organization_id}/{Provider.OPENAI.value}",
        headers=superuser_token_headers,
    )
    assert response.status_code == 200
    data = response.json()["data"]

    # Verify the API returns the decrypted value
    assert data["api_key"] == original_api_key

    # Update the credentials
    new_api_key = "sk-" + generate_random_string(10)
    update_data = {
        "provider": Provider.OPENAI.value,
        "credential": {
            "api_key": new_api_key,
            "model": "gpt-4",
            "temperature": 0.7,
        },
    }

    response = client.patch(
        f"{settings.API_V1_STR}/credentials/{credentials.organization_id}",
        json=update_data,
        headers=superuser_token_headers,
    )
    assert response.status_code == 200

    response = client.get(
        f"{settings.API_V1_STR}/credentials/{credentials.organization_id}/{Provider.OPENAI.value}",
        headers=superuser_token_headers,
    )
    assert response.status_code == 200
    data = response.json()["data"]
    assert data["api_key"] == new_api_key<|MERGE_RESOLUTION|>--- conflicted
+++ resolved
@@ -1,20 +1,10 @@
 import pytest
 from fastapi.testclient import TestClient
 from sqlmodel import Session
-<<<<<<< HEAD
-import random
-import string
-import uuid
-
-from app.main import app
-from app.crud.credentials import set_creds_for_org
-from app.models import CredsCreate, Organization, Project
-=======
 
 from app.main import app
 from app.crud import get_provider_credential
 from app.models import Organization, Project
->>>>>>> 2372555b
 from app.core.config import settings
 from app.core.providers import Provider
 from app.models.credentials import Credential
@@ -33,76 +23,30 @@
 
 client = TestClient(app)
 
-
-@pytest.fixture
-<<<<<<< HEAD
-def create_org_and_project_creds(db: Session):
-    """Helper function to create an organization and a project."""
-    org = Organization(name=f"Test Organization {uuid.uuid4()}", is_active=True)
-    db.add(org)
-    db.commit()
-    db.refresh(org)
-
-    project = Project(
-        name=f"Test Project {uuid.uuid4()}",
-        description="A test project",
-        organization_id=org.id,
-        is_active=True,
-    )
-    db.add(project)
-    db.commit()
-    db.refresh(project)
+def create_test_credentials(db: Session):
+    return create_test_credential(db)
+
+
+def test_set_credential(db: Session, superuser_token_headers: dict[str, str]):
+    project = create_test_project(db)
 
     api_key = "sk-" + generate_random_string(10)
-    creds_data = CredsCreate(
-        organization_id=org.id,
-        project_id=project.id,
-        is_active=True,
-        credential={
+    credential_data = {
+        "organization_id": project.organization_id,
+        "project_id": project.id,
+        "is_active": True,
+        "credential": {
             Provider.OPENAI.value: {
                 "api_key": api_key,
                 "model": "gpt-4",
                 "temperature": 0.7,
             }
         },
-    )
-    return org, project, creds_data
-
-
-def test_set_creds_for_org(
-    db: Session, superuser_token_headers: dict[str, str], create_org_and_project_creds
-):
-    org, project, creds_data = create_org_and_project_creds
-
-    response = client.post(
-        f"{settings.API_V1_STR}/credentials/",
-        json=creds_data.dict(),
-=======
-def create_test_credentials(db: Session):
-    return create_test_credential(db)
-
-
-def test_set_credential(db: Session, superuser_token_headers: dict[str, str]):
-    project = create_test_project(db)
-
-    api_key = "sk-" + generate_random_string(10)
-    credential_data = {
-        "organization_id": project.organization_id,
-        "project_id": project.id,
-        "is_active": True,
-        "credential": {
-            Provider.OPENAI.value: {
-                "api_key": api_key,
-                "model": "gpt-4",
-                "temperature": 0.7,
-            }
-        },
     }
 
     response = client.post(
         f"{settings.API_V1_STR}/credentials/",
         json=credential_data,
->>>>>>> 2372555b
         headers=superuser_token_headers,
     )
 
@@ -110,12 +54,8 @@
     data = response.json()["data"]
     assert isinstance(data, list)
     assert len(data) == 1
-<<<<<<< HEAD
-    assert data[0]["organization_id"] == org.id
-    assert data[0]["project_id"] == project.id
-=======
+
     assert data[0]["organization_id"] == project.organization_id
->>>>>>> 2372555b
     assert data[0]["provider"] == Provider.OPENAI.value
     assert data[0]["credential"]["model"] == "gpt-4"
 
@@ -123,26 +63,10 @@
 def test_set_credentials_for_invalid_project_org_relationship(
     db: Session, superuser_token_headers: dict[str, str]
 ):
-<<<<<<< HEAD
-    # Setup: Create two organizations and one project for each
-    org1 = Organization(name="Org 1", is_active=True)
-    org2 = Organization(name="Org 2", is_active=True)
-    db.add_all([org1, org2])
-    db.commit()
-    db.refresh(org1)
-    db.refresh(org2)
-
-    project2 = Project(name="Project Org2", organization_id=org2.id)
-    db.add(project2)
-    db.commit()
-
-    creds_data_invalid = {
-=======
     org1 = create_test_organization(db)
     project2 = create_test_project(db)
 
     credential_data_invalid = {
->>>>>>> 2372555b
         "organization_id": org1.id,
         "is_active": True,
         "project_id": project2.id,
@@ -160,21 +84,12 @@
         == "Project does not belong to the specified organization"
     )
 
-
-<<<<<<< HEAD
-def test_set_creds_for_project_not_found(
-    db: Session, superuser_token_headers: dict[str, str], create_org_and_project_creds
-):
-    # Setup: Create an organization but no project
-    org, __, _ = create_org_and_project_creds
-=======
 def test_set_credentials_for_project_not_found(
     db: Session, superuser_token_headers: dict[str, str]
 ):
     # Setup: Create an organization but no project
     org = create_test_organization(db)
     non_existent_project_id = get_non_existent_id(db, Project)
->>>>>>> 2372555b
 
     credential_data_invalid_project = {
         "organization_id": org.id,
@@ -194,12 +109,6 @@
 
 
 def test_read_credentials_with_creds(
-<<<<<<< HEAD
-    db: Session, superuser_token_headers: dict[str, str], create_org_and_project_creds
-):
-    org, project, creds_data = create_org_and_project_creds
-    set_creds_for_org(session=db, creds_add=creds_data)
-=======
     db: Session, superuser_token_headers: dict[str, str], create_test_credentials
 ):
     _, project = create_test_credentials
@@ -211,7 +120,6 @@
         project_id=project.id,
         full=True,
     )
->>>>>>> 2372555b
 
     response = client.get(
         f"{settings.API_V1_STR}/credentials/{credential.organization_id}",
@@ -222,12 +130,7 @@
     data = response.json()["data"]
     assert isinstance(data, list)
     assert len(data) == 1
-<<<<<<< HEAD
-    assert data[0]["organization_id"] == org.id
-    assert data[0]["project_id"] == project.id
-=======
     assert data[0]["organization_id"] == project.organization_id
->>>>>>> 2372555b
     assert data[0]["provider"] == Provider.OPENAI.value
     assert data[0]["credential"]["model"] == "gpt-4"
 
@@ -245,16 +148,9 @@
 
 
 def test_read_provider_credential(
-<<<<<<< HEAD
-    db: Session, superuser_token_headers: dict[str, str], create_org_and_project_creds
-):
-    org, project, creds_data = create_org_and_project_creds
-    set_creds_for_org(session=db, creds_add=creds_data)
-=======
     db: Session, superuser_token_headers: dict[str, str], create_test_credentials
 ):
     _, project = create_test_credentials
->>>>>>> 2372555b
 
     response = client.get(
         f"{settings.API_V1_STR}/credentials/{project.organization_id}/{Provider.OPENAI.value}",
@@ -268,15 +164,9 @@
 
 
 def test_read_provider_credential_not_found(
-<<<<<<< HEAD
-    db: Session, superuser_token_headers: dict[str, str], create_org_and_project_creds
-):
-    org, _, _ = create_org_and_project_creds
-=======
     db: Session, superuser_token_headers: dict[str, str]
 ):
     org = create_test_organization(db)
->>>>>>> 2372555b
 
     response = client.get(
         f"{settings.API_V1_STR}/credentials/{org.id}/{Provider.OPENAI.value}",
@@ -288,12 +178,6 @@
 
 
 def test_update_credentials(
-<<<<<<< HEAD
-    db: Session, superuser_token_headers: dict[str, str], create_org_and_project_creds
-):
-    org, _, creds_data = create_org_and_project_creds
-    set_creds_for_org(session=db, creds_add=creds_data)
-=======
     db: Session, superuser_token_headers: dict[str, str], create_test_credentials
 ):
     _, project = create_test_credentials
@@ -305,7 +189,6 @@
         project_id=project.id,
         full=True,
     )
->>>>>>> 2372555b
 
     update_data = {
         "provider": Provider.OPENAI.value,
@@ -332,13 +215,6 @@
 
 
 def test_update_credentials_failed_update(
-<<<<<<< HEAD
-    db: Session, superuser_token_headers: dict[str, str], create_org_and_project_creds
-):
-    org, _, creds_data = create_org_and_project_creds
-
-    set_creds_for_org(session=db, creds_add=creds_data)
-=======
     db: Session, superuser_token_headers: dict[str, str], create_test_credentials
 ):
     _, project = create_test_credentials
@@ -350,7 +226,6 @@
         project_id=project.id,
         full=True,
     )
->>>>>>> 2372555b
 
     org_without_credential = create_test_organization(db)
 
@@ -407,12 +282,6 @@
 
 
 def test_delete_provider_credential(
-<<<<<<< HEAD
-    db: Session, superuser_token_headers: dict[str, str], create_org_and_project_creds
-):
-    org, project, creds_data = create_org_and_project_creds
-    set_creds_for_org(session=db, creds_add=creds_data)
-=======
     db: Session, superuser_token_headers: dict[str, str], create_test_credentials
 ):
     _, project = create_test_credentials
@@ -424,7 +293,6 @@
         project_id=project.id,
         full=True,
     )
->>>>>>> 2372555b
 
     response = client.delete(
         f"{settings.API_V1_STR}/credentials/{credential.organization_id}/{Provider.OPENAI.value}",
@@ -437,15 +305,9 @@
 
 
 def test_delete_provider_credential_not_found(
-<<<<<<< HEAD
-    db: Session, superuser_token_headers: dict[str, str], create_org_and_project_creds
-):
-    org, _, _ = create_org_and_project_creds
-=======
     db: Session, superuser_token_headers: dict[str, str]
 ):
     org = create_test_organization(db)
->>>>>>> 2372555b
 
     response = client.delete(
         f"{settings.API_V1_STR}/credentials/{org.id}/{Provider.OPENAI.value}",
@@ -457,13 +319,6 @@
 
 
 def test_delete_all_credentials(
-<<<<<<< HEAD
-    db: Session, superuser_token_headers: dict[str, str], create_org_and_project_creds
-):
-    org, _, creds_data = create_org_and_project_creds
-    set_creds_for_org(session=db, creds_add=creds_data)
-
-=======
     db: Session, superuser_token_headers: dict[str, str], create_test_credentials
 ):
     _, project = create_test_credentials
@@ -475,7 +330,6 @@
         project_id=project.id,
         full=True,
     )
->>>>>>> 2372555b
     response = client.delete(
         f"{settings.API_V1_STR}/credentials/{credential.organization_id}",
         headers=superuser_token_headers,
@@ -508,17 +362,10 @@
 
 
 def test_duplicate_credential_creation(
-<<<<<<< HEAD
-    db: Session, superuser_token_headers: dict[str, str], create_org_and_project_creds
-):
-    org, _, creds_data = create_org_and_project_creds
-    # First create credentials
-=======
     db: Session, superuser_token_headers: dict[str, str]
 ):
     credential = test_credential_data(db)
 
->>>>>>> 2372555b
     response = client.post(
         f"{settings.API_V1_STR}/credentials/",
         json=credential.dict(),
@@ -538,15 +385,9 @@
 
 
 def test_multiple_provider_credentials(
-<<<<<<< HEAD
-    db: Session, superuser_token_headers: dict[str, str], create_org_and_project_creds
-):
-    org, project, _ = create_org_and_project_creds
-=======
     db: Session, superuser_token_headers: dict[str, str]
 ):
     org = create_test_organization(db)
->>>>>>> 2372555b
 
     # Create OpenAI credentials
     openai_credential = {
@@ -604,17 +445,9 @@
     assert Provider.LANGFUSE.value in providers
 
 
-<<<<<<< HEAD
-def test_credential_encryption(
-    db: Session, superuser_token_headers: dict[str, str], create_org_and_project_creds
-):
-    org, _, creds_data = create_org_and_project_creds
-    original_api_key = creds_data.credential[Provider.OPENAI.value]["api_key"]
-=======
 def test_credential_encryption(db: Session, superuser_token_headers: dict[str, str]):
     credential = test_credential_data(db)
     original_api_key = credential.credential[Provider.OPENAI.value]["api_key"]
->>>>>>> 2372555b
 
     # Create credentials
     response = client.post(
@@ -643,17 +476,10 @@
 
 
 def test_credential_encryption_consistency(
-<<<<<<< HEAD
-    db: Session, superuser_token_headers: dict[str, str], create_org_and_project_creds
-):
-    org, _, creds_data = create_org_and_project_creds
-    original_api_key = creds_data.credential[Provider.OPENAI.value]["api_key"]
-=======
     db: Session, superuser_token_headers: dict[str, str]
 ):
     credentials = test_credential_data(db)
     original_api_key = credentials.credential[Provider.OPENAI.value]["api_key"]
->>>>>>> 2372555b
 
     # Create credentials
     response = client.post(
