--- conflicted
+++ resolved
@@ -44,7 +44,7 @@
 
 
 def test_set_creds_for_org(db: Session, superuser_token_headers: dict[str, str]):
-<<<<<<< HEAD
+
     org = Organization(name="Org for Set Creds", is_active=True)
     db.add(org)
     db.commit()
@@ -53,18 +53,6 @@
     api_key = "sk-" + generate_random_string(10)
     creds_data = {
         "organization_id": org.id,
-=======
-    unique_name = "Test Organization " + generate_random_string(5)
-
-    new_org = Organization(name=unique_name, is_active=True)
-    db.add(new_org)
-    db.commit()
-    db.refresh(new_org)
-
-    api_key = "sk-" + generate_random_string(10)
-    creds_data = {
-        "organization_id": new_org.id,
->>>>>>> a3be786e
         "is_active": True,
         "credential": {
             Provider.OPENAI.value: {
@@ -82,19 +70,12 @@
     )
 
     assert response.status_code == 200
-<<<<<<< HEAD
     data = response.json()["data"]
     assert isinstance(data, list)
     assert len(data) == 1
     assert data[0]["organization_id"] == org.id
     assert data[0]["provider"] == Provider.OPENAI.value
     assert data[0]["credential"]["model"] == "gpt-4"
-=======
-    created_creds = response.json()
-    assert "data" in created_creds
-    assert created_creds["data"]["organization_id"] == new_org.id
-    assert created_creds["data"]["credential"]["openai"]["api_key"] == api_key
->>>>>>> a3be786e
 
 
 def test_read_credentials_with_creds(
