from fastapi.testclient import TestClient
<<<<<<< HEAD
from app.main import app  # Assuming your FastAPI app is in app/main.py
from app.models import Organization, Project, User, APIKey
from app.crud import create_organization, create_project, create_user, create_api_key
from sqlalchemy import create_engine
from sqlmodel import Session
=======
from sqlmodel import Session

from app.utils import mask_string
>>>>>>> 8c681d3d
from app.core.config import settings
from app.tests.utils.utils import random_email, random_lower_string
from app.tests.utils.test_data import create_test_organization


def test_onboard_project_new_organization_project_user(
    client: TestClient, superuser_token_headers: dict[str, str], db: Session
) -> None:
    """Test onboarding with new organization, project, and user."""
    org_name = "TestOrgOnboard"
    project_name = "TestProjectOnboard"
    email = random_email()
    password = random_lower_string()
    user_name = "Test User Onboard"
    openai_key = f"sk-{random_lower_string()}"

    onboard_data = {
        "organization_name": org_name,
        "project_name": project_name,
        "email": email,
        "password": password,
        "user_name": user_name,
        "openai_api_key": openai_key,
    }

    response = client.post(
        f"{settings.API_V1_STR}/onboard",
        json=onboard_data,
        headers=superuser_token_headers,
    )

    assert response.status_code == 201
    response_data = response.json()

    # Check the response structure
    assert "data" in response_data
    assert "success" in response_data
    assert response_data["success"] is True

    data = response_data["data"]
    assert data["organization_name"] == org_name
    assert data["project_name"] == project_name
    assert data["user_email"] == email
    assert "api_key" in data
    assert len(data["api_key"]) > 0
    assert "organization_id" in data
    assert "project_id" in data
    assert "user_id" in data


def test_onboard_project_existing_organization(
    client: TestClient, superuser_token_headers: dict[str, str], db: Session
) -> None:
    """Test onboarding with existing organization but new project and user."""
    # Create existing organization
    existing_org = create_test_organization(db)

    project_name = "TestProjectOnboard"
    email = random_email()
    password = random_lower_string()
    user_name = "Test User Onboard"

    onboard_data = {
        "organization_name": existing_org.name,
        "project_name": project_name,
        "email": email,
        "password": password,
        "user_name": user_name,
    }

    response = client.post(
        f"{settings.API_V1_STR}/onboard",
        json=onboard_data,
        headers=superuser_token_headers,
    )

    assert response.status_code == 201
    response_data = response.json()

    data = response_data["data"]
    assert data["organization_id"] == existing_org.id
    assert data["organization_name"] == existing_org.name
    assert data["project_name"] == project_name
    assert data["user_email"] == email


def test_onboard_project_duplicate_project_in_organization(
    client: TestClient, superuser_token_headers: dict[str, str], db: Session
) -> None:
    """Test onboarding fails when project already exists in the organization."""
    org_name = "TestOrgOnboard"
    project_name = "TestProjectOnboard"
    email = random_email()
    password = random_lower_string()

    onboard_data = {
        "organization_name": org_name,
        "project_name": project_name,
        "email": email,
        "password": password,
    }

    # First request should succeed
    response = client.post(
        f"{settings.API_V1_STR}/onboard",
        json=onboard_data,
        headers=superuser_token_headers,
    )
    assert response.status_code == 201

    # Second request with same org and project should fail
    email2 = random_email()
    onboard_data["email"] = email2

    response = client.post(
        f"{settings.API_V1_STR}/onboard",
        json=onboard_data,
        headers=superuser_token_headers,
    )

    assert response.status_code == 409
    error_response = response.json()
    assert "error" in error_response
    assert "Project already exists" in error_response["error"]


def test_onboard_project_with_auto_generated_defaults(
    client: TestClient, superuser_token_headers: dict[str, str], db: Session
) -> None:
    """Test onboarding with minimal input using auto-generated defaults."""
    org_name = "TestOrgOnboard"
    project_name = "TestProjectOnboard"

    # Only provide required fields
    onboard_data = {
        "organization_name": org_name,
        "project_name": project_name,
        # email, password, user_name will be auto-generated
    }

    response = client.post(
        f"{settings.API_V1_STR}/onboard",
        json=onboard_data,
        headers=superuser_token_headers,
    )

    assert response.status_code == 201
    response_data = response.json()

    data = response_data["data"]
    assert data["organization_name"] == org_name
    assert data["project_name"] == project_name
    assert data["user_email"] is not None
    assert "@kaapi.org" in data["user_email"]
    assert "api_key" in data
    assert len(data["api_key"]) > 0<|MERGE_RESOLUTION|>--- conflicted
+++ resolved
@@ -1,15 +1,7 @@
 from fastapi.testclient import TestClient
-<<<<<<< HEAD
-from app.main import app  # Assuming your FastAPI app is in app/main.py
-from app.models import Organization, Project, User, APIKey
-from app.crud import create_organization, create_project, create_user, create_api_key
-from sqlalchemy import create_engine
-from sqlmodel import Session
-=======
 from sqlmodel import Session
 
 from app.utils import mask_string
->>>>>>> 8c681d3d
 from app.core.config import settings
 from app.tests.utils.utils import random_email, random_lower_string
 from app.tests.utils.test_data import create_test_organization
