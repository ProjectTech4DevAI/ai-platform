import pytest
from fastapi.testclient import TestClient
from app.main import app  # Assuming your FastAPI app is in app/main.py
from app.models import Organization, Project, User, APIKey
from app.crud import create_organization, create_project, create_user, create_api_key
from app.api.deps import SessionDep
from sqlalchemy import create_engine
from sqlmodel import Session, SQLModel
from app.core.config import settings
from app.tests.utils.utils import random_email, random_lower_string
from app.core.security import decrypt_api_key

client = TestClient(app)


def test_onboard_user(client, db: Session, superuser_token_headers: dict[str, str]):
    data = {
        "organization_name": "TestOrg",
        "project_name": "TestProject",
        "email": random_email(),
        "password": "testpassword123",
        "user_name": "Test User",
    }

    response = client.post(
        f"{settings.API_V1_STR}/onboard", json=data, headers=superuser_token_headers
    )

    assert response.status_code == 200

    response_data = response.json()
    assert "organization_id" in response_data
    assert "project_id" in response_data
    assert "user_id" in response_data
    assert "api_key" in response_data

    organization = (
        db.query(Organization)
        .filter(Organization.name == data["organization_name"])
        .first()
    )
    project = db.query(Project).filter(Project.name == data["project_name"]).first()
    user = db.query(User).filter(User.email == data["email"]).first()
    api_key = db.query(APIKey).filter(APIKey.user_id == user.id).first()

    assert organization is not None
    assert project is not None
    assert user is not None
    assert api_key is not None

    plain_token = response_data["api_key"]
    encrypted_stored = api_key.key

    assert decrypt_api_key(encrypted_stored) == plain_token  # main check
    assert encrypted_stored != plain_token

    assert user.is_superuser is False


def test_create_user_existing_email(
    client, db: Session, superuser_token_headers: dict[str, str]
):
    data = {
        "organization_name": "TestOrg",
        "project_name": "TestProject",
        "email": random_email(),
        "password": "testpassword123",
        "user_name": "Test User",
    }

    client.post(
        f"{settings.API_V1_STR}/onboard", json=data, headers=superuser_token_headers
    )

    response = client.post(
        f"{settings.API_V1_STR}/onboard", json=data, headers=superuser_token_headers
    )
    assert response.status_code == 400
    assert (
<<<<<<< HEAD
        response.json()["error"]
        == "API key already exists for this user and organization"
=======
        response.json()["detail"]
        == "400: API key already exists for this user and project."
>>>>>>> d6d5eade
    )


def test_is_superuser_flag(
    client, db: Session, superuser_token_headers: dict[str, str]
):
    data = {
        "organization_name": "TestOrg",
        "project_name": "TestProjects",
        "email": random_email(),
        "password": "testpassword123",
        "user_name": "Test User",
    }

    response = client.post(
        f"{settings.API_V1_STR}/onboard", json=data, headers=superuser_token_headers
    )

    assert response.status_code == 200

    response_data = response.json()
    user = db.query(User).filter(User.id == response_data["user_id"]).first()
    assert user is not None
    assert user.is_superuser is False


def test_organization_and_project_creation(
    client, db: Session, superuser_token_headers: dict[str, str]
):
    data = {
        "organization_name": "NewOrg",
        "project_name": "NewProject",
        "email": random_email(),
        "password": "newpassword123",
        "user_name": "New User",
    }

    response = client.post(
        f"{settings.API_V1_STR}/onboard", json=data, headers=superuser_token_headers
    )

    assert response.status_code == 200

    organization = (
        db.query(Organization)
        .filter(Organization.name == data["organization_name"])
        .first()
    )
    project = db.query(Project).filter(Project.name == data["project_name"]).first()

    assert organization is not None
    assert project is not None<|MERGE_RESOLUTION|>--- conflicted
+++ resolved
@@ -77,13 +77,8 @@
     )
     assert response.status_code == 400
     assert (
-<<<<<<< HEAD
         response.json()["error"]
         == "API key already exists for this user and organization"
-=======
-        response.json()["detail"]
-        == "400: API key already exists for this user and project."
->>>>>>> d6d5eade
     )
 
 
