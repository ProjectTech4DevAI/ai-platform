--- conflicted
+++ resolved
@@ -9,21 +9,6 @@
 from app.core.db import engine
 from app.api.deps import get_db
 from app.main import app
-<<<<<<< HEAD
-from app.models import (
-    APIKey,
-    Assistant,
-    Organization,
-    Project,
-    ProjectUser,
-    User,
-    OpenAI_Thread,
-    OpenAI_Conversation,
-    Credential,
-    Collection,
-)
-=======
->>>>>>> 2372555b
 from app.tests.utils.user import authentication_token_from_email
 from app.tests.utils.utils import get_superuser_token_headers
 from app.seed_data.seed_data import seed_database
@@ -44,20 +29,6 @@
 
     try:
         yield session
-<<<<<<< HEAD
-        # Delete data in reverse dependency order
-        session.execute(delete(ProjectUser))  # Many-to-many relationship
-        session.execute(delete(Assistant))
-        session.execute(delete(OpenAI_Conversation))
-        session.execute(delete(Credential))
-        session.execute(delete(Project))
-        session.execute(delete(Organization))
-        session.execute(delete(APIKey))
-        session.execute(delete(User))
-        session.execute(delete(OpenAI_Thread))
-        session.execute(delete(Collection))
-        session.commit()
-=======
     finally:
         session.close()
         transaction.rollback()
@@ -69,7 +40,6 @@
     with Session(engine) as session:
         seed_database(session)  # deterministic baseline
         yield
->>>>>>> 2372555b
 
 
 @pytest.fixture(scope="function")
