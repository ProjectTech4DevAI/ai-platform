<<<<<<< HEAD
=======
from collections.abc import Generator

>>>>>>> bb9ecd96
import pytest
from collections.abc import Generator
from fastapi.testclient import TestClient
from sqlmodel import Session
from sqlalchemy import event
from collections.abc import Generator

from app.api.deps import get_db
from app.main import app
from app.models import APIKeyPublic
from app.core.config import settings
from app.core.db import engine
from app.tests.utils.user import authentication_token_from_email
from app.tests.utils.utils import (
    get_superuser_token_headers,
    get_api_key_by_email,
    load_environment,
)
from app.seed_data.seed_data import seed_database


@pytest.fixture(scope="session", autouse=True)
def load_test_env():
    load_environment("../.env.test")


from app.core.config import settings
from app.tests.utils.utils import (
    get_superuser_token_headers,
    get_api_key_by_email,
    load_environment,
)
from app.seed_data.seed_data import seed_database
from app.core.db import engine


@pytest.fixture(scope="session", autouse=True)
def seed_baseline():
    with Session(engine) as session:
        print("Seeding baseline data...")
        seed_database(session)  # deterministic baseline
        yield


@pytest.fixture(scope="function")
def db() -> Generator[Session, None, None]:
    connection = engine.connect()
    transaction = connection.begin()
    session = Session(bind=connection)

    @event.listens_for(session, "after_transaction_end")
    def restart_savepoint(sess, trans):
        if trans.nested and not trans._parent.nested:
            sess.begin_nested()

    try:
        yield session
    finally:
        session.close()
        transaction.rollback()


@pytest.fixture(scope="function")
def client(db: Session):
    app.dependency_overrides[get_db] = lambda: db
    with TestClient(app) as c:
        yield c


@pytest.fixture(scope="function")
def superuser_token_headers(client: TestClient) -> dict[str, str]:
    return get_superuser_token_headers(client)


@pytest.fixture(scope="function")
def normal_user_token_headers(client: TestClient, db: Session) -> dict[str, str]:
    return authentication_token_from_email(
        client=client, email=settings.EMAIL_TEST_USER, db=db
    )


@pytest.fixture(scope="function")
def superuser_api_key_header(db: Session) -> dict[str, str]:
    api_key = get_api_key_by_email(db, settings.FIRST_SUPERUSER)
    return {"X-API-KEY": api_key.key}


@pytest.fixture(scope="function")
def user_api_key_header(db: Session) -> dict[str, str]:
    api_key = get_api_key_by_email(db, settings.EMAIL_TEST_USER)
    return {"X-API-KEY": api_key.key}


@pytest.fixture(scope="function")
def superuser_api_key(db: Session) -> APIKeyPublic:
    api_key = get_api_key_by_email(db, settings.FIRST_SUPERUSER)
    return api_key


@pytest.fixture(scope="function")
def user_api_key(db: Session) -> APIKeyPublic:
    api_key = get_api_key_by_email(db, settings.EMAIL_TEST_USER)
    return api_key<|MERGE_RESOLUTION|>--- conflicted
+++ resolved
@@ -1,8 +1,3 @@
-<<<<<<< HEAD
-=======
-from collections.abc import Generator
-
->>>>>>> bb9ecd96
 import pytest
 from collections.abc import Generator
 from fastapi.testclient import TestClient
