--- conflicted
+++ resolved
@@ -98,21 +98,7 @@
     return auth_ctx
 
 
-<<<<<<< HEAD
 @pytest.fixture
 def user_api_key(db: Session) -> TestAuthContext:
     auth_ctx = get_user_test_auth_context(db)
-    return auth_ctx
-=======
-@pytest.fixture(scope="function")
-def user_api_key(db: Session) -> APIKeyPublic:
-    """
-    Provides an API key for the test user.
-
-    This API key is associated with the Dalgo project, which has both OpenAI
-    and Langfuse credentials pre-populated via seed data.
-    All tests can assume credentials exist for this user.
-    """
-    api_key = get_api_key_by_email(db, settings.EMAIL_TEST_USER)
-    return api_key
->>>>>>> 692b3ea8
+    return auth_ctx