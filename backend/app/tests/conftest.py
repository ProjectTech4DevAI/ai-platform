--- conflicted
+++ resolved
@@ -62,12 +62,6 @@
         client=client, email=settings.EMAIL_TEST_USER, db=db
     )
 
-
-<<<<<<< HEAD
-@pytest.fixture
-def api_key_headers():
-    return {"X-API-KEY": "ApiKey No3x47A5qoIGhm0kVKjQ77dhCqEdWRIQZlEPzzzh7i8"}
-=======
 @pytest.fixture(scope="function")
 def superuser_api_key_headers(db: Session) -> dict[str, str]:
     api_key = get_api_key_by_email(db, settings.FIRST_SUPERUSER)
@@ -77,5 +71,4 @@
 @pytest.fixture(scope="function")
 def normal_user_api_key_headers(db: Session) -> dict[str, str]:
     api_key = get_api_key_by_email(db, settings.EMAIL_TEST_USER)
-    return {"X-API-KEY": api_key}
->>>>>>> eeba2c22
+    return {"X-API-KEY": api_key}