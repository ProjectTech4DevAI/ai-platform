<<<<<<< HEAD
from collections.abc import Generator
=======
>>>>>>> fcfc05f0
import pytest
from fastapi.testclient import TestClient
from sqlmodel import Session, create_engine
from sqlalchemy import event
from collections.abc import Generator

from app.api.deps import get_db
from app.main import app
from app.models import APIKeyPublic
from app.tests.utils.user import authentication_token_from_email


@pytest.fixture(scope="session", autouse=True)
def load_test_env():
    load_environment("../.env.test")


from app.core.config import settings
from app.tests.utils.utils import (
    get_superuser_token_headers,
    get_api_key_by_email,
    load_environment,
)
from app.seed_data.seed_data import seed_database
from app.core.db import engine


@pytest.fixture(scope="session", autouse=True)
def seed_baseline():
    with Session(engine) as session:
        print("Seeding baseline data...")
        seed_database(session)  # deterministic baseline
        yield


@pytest.fixture(scope="function")
def db() -> Generator[Session, None, None]:
    connection = engine.connect()
    transaction = connection.begin()
    session = Session(bind=connection)

    @event.listens_for(session, "after_transaction_end")
    def restart_savepoint(sess, trans):
        if trans.nested and not trans._parent.nested:
            sess.begin_nested()

    try:
        yield session
    finally:
        session.close()
        transaction.rollback()


@pytest.fixture(scope="function")
def client(db: Session):
    app.dependency_overrides[get_db] = lambda: db
    with TestClient(app) as c:
        yield c


@pytest.fixture(scope="function")
def superuser_token_headers(client: TestClient) -> dict[str, str]:
    return get_superuser_token_headers(client)


@pytest.fixture(scope="function")
def normal_user_token_headers(client: TestClient, db: Session) -> dict[str, str]:
    return authentication_token_from_email(
        client=client, email=settings.EMAIL_TEST_USER, db=db
    )


@pytest.fixture(scope="function")
def superuser_api_key_header(db: Session) -> dict[str, str]:
    api_key = get_api_key_by_email(db, settings.FIRST_SUPERUSER)
    return {"X-API-KEY": api_key.key}


@pytest.fixture(scope="function")
def user_api_key_header(db: Session) -> dict[str, str]:
    api_key = get_api_key_by_email(db, settings.EMAIL_TEST_USER)
    return {"X-API-KEY": api_key.key}


@pytest.fixture(scope="function")
def superuser_api_key(db: Session) -> APIKeyPublic:
    api_key = get_api_key_by_email(db, settings.FIRST_SUPERUSER)
    return api_key


@pytest.fixture(scope="function")
def user_api_key(db: Session) -> APIKeyPublic:
    api_key = get_api_key_by_email(db, settings.EMAIL_TEST_USER)
    return api_key<|MERGE_RESOLUTION|>--- conflicted
+++ resolved
@@ -1,7 +1,5 @@
-<<<<<<< HEAD
 from collections.abc import Generator
-=======
->>>>>>> fcfc05f0
+
 import pytest
 from fastapi.testclient import TestClient
 from sqlmodel import Session, create_engine
