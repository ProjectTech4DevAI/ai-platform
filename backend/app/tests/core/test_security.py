--- conflicted
+++ resolved
@@ -1,14 +1,9 @@
 import pytest
+from uuid import uuid4
 from sqlmodel import Session
-
 from app.core.security import (
-<<<<<<< HEAD
-    encrypt_api_key,
-    decrypt_api_key,
-=======
     get_password_hash,
     verify_password,
->>>>>>> 448a8517
     get_encryption_key,
     APIKeyManager,
 )
