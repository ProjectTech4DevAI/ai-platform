from sqlmodel import Session
import pytest

<<<<<<< HEAD
from app.crud import credentials as credentials_crud
from app.models import Credential, CredsCreate, CredsUpdate, Organization, Project


def create_organization_and_project(db: Session) -> tuple[Organization, Project]:
    """Helper function to create an organization and a project."""
    organization = Organization(
        name=f"Test Organization {uuid.uuid4()}", is_active=True
    )
    db.add(organization)
    db.commit()
    db.refresh(organization)

    project = Project(
        name=f"Test Project {uuid.uuid4()}",
        description="A test project",
        organization_id=organization.id,
        is_active=True,
    )
    db.add(project)
    db.commit()
    db.refresh(project)

    return organization, project


def test_set_creds_for_org(db: Session) -> None:
    """Test setting credentials for an organization."""
    organization, project = create_organization_and_project(db)
=======
from app.crud import (
    set_creds_for_org,
    get_creds_by_org,
    get_provider_credential,
    update_creds_for_org,
    remove_provider_credential,
    remove_creds_for_org,
)
from app.models import CredsCreate, CredsUpdate
from app.core.providers import Provider
from app.tests.utils.test_data import (
    create_test_project,
    create_test_credential,
    test_credential_data,
)


def test_set_credentials_for_org(db: Session) -> None:
    """Test setting credentials for an organization."""
    project = create_test_project(db)
>>>>>>> 2372555b

    # Test credentials for supported providers
    credentials_data = {
        "openai": {"api_key": "test-openai-key"},
        "langfuse": {
            "public_key": "test-public-key",
            "secret_key": "test-secret-key",
            "host": "https://cloud.langfuse.com",
        },
    }

<<<<<<< HEAD
    creds_create = CredsCreate(
        organization_id=organization.id, project_id=project.id, credential=creds_data
    )

    created_creds = credentials_crud.set_creds_for_org(
        session=db, creds_add=creds_create
    )

    assert len(created_creds) == 2
    assert all(cred.organization_id == organization.id for cred in created_creds)
    assert all(cred.is_active for cred in created_creds)
    assert {cred.provider for cred in created_creds} == {"openai", "langfuse"}
=======
    credentials_create = CredsCreate(
        organization_id=project.organization_id,
        project_id=project.id,
        credential=credentials_data,
    )

    created_credentials = set_creds_for_org(session=db, creds_add=credentials_create)

    assert len(created_credentials) == 2
    assert all(
        cred.organization_id == project.organization_id for cred in created_credentials
    )
    assert all(cred.project_id == project.id for cred in created_credentials)
    assert all(cred.is_active for cred in created_credentials)
    assert {cred.provider for cred in created_credentials} == {"openai", "langfuse"}
>>>>>>> 2372555b


def test_get_creds_by_org(db: Session) -> None:
    """Test retrieving all credentials for an organization."""
<<<<<<< HEAD
    organization, project = create_organization_and_project(db)

    # Test credentials for supported providers
    creds_data = {
=======
    project = create_test_project(db)

    # Set up test credentials
    credentials_data = {
>>>>>>> 2372555b
        "openai": {"api_key": "test-openai-key"},
        "langfuse": {
            "public_key": "test-public-key",
            "secret_key": "test-secret-key",
            "host": "https://cloud.langfuse.com",
        },
    }

<<<<<<< HEAD
    creds_create = CredsCreate(
        organization_id=organization.id, project_id=project.id, credential=creds_data
    )
    credentials_crud.set_creds_for_org(session=db, creds_add=creds_create)
=======
    credentials_create = CredsCreate(
        organization_id=project.organization_id,
        project_id=project.id,
        credential=credentials_data,
    )
    set_creds_for_org(session=db, creds_add=credentials_create)
>>>>>>> 2372555b

    # Test retrieving credentials
    retrieved_creds = get_creds_by_org(session=db, org_id=project.organization_id)

    assert len(retrieved_creds) == 2
    assert all(
        cred.organization_id == project.organization_id for cred in retrieved_creds
    )
    assert {cred.provider for cred in retrieved_creds} == {"openai", "langfuse"}


def test_get_provider_credential(db: Session) -> None:
    """Test retrieving credentials for a specific provider."""
<<<<<<< HEAD
    organization, project = create_organization_and_project(db)

    # Set up test credentials
    creds_data = {"openai": {"api_key": "test-openai-key"}}

    creds_create = CredsCreate(
        organization_id=organization.id, project_id=project.id, credential=creds_data
    )
    credentials_crud.set_creds_for_org(session=db, creds_add=creds_create)
=======
    credentials_create = test_credential_data(db)
    original_api_key = credentials_create.credential[Provider.OPENAI.value]["api_key"]
>>>>>>> 2372555b

    set_creds_for_org(session=db, creds_add=credentials_create)
    # Test retrieving specific provider credentials
<<<<<<< HEAD
    retrieved_cred = credentials_crud.get_provider_credential(
        session=db, org_id=organization.id, project_id=project.id, provider="openai"
=======
    retrieved_cred = get_provider_credential(
        session=db, org_id=credentials_create.organization_id, provider="openai"
>>>>>>> 2372555b
    )

    assert retrieved_cred is not None
    assert "api_key" in retrieved_cred
    assert retrieved_cred["api_key"] == original_api_key


def test_update_creds_for_org(db: Session) -> None:
    """Test updating credentials for a provider."""
<<<<<<< HEAD
    organization, project = create_organization_and_project(db)

    # Set up test credentials
    initial_creds = {"openai": {"api_key": "test-openai-key"}}

    creds_create = CredsCreate(
        organization_id=organization.id, project_id=project.id, credential=initial_creds
=======
    _, project = create_test_credential(db)

    credential = get_provider_credential(
        session=db,
        org_id=project.organization_id,
        provider="openai",
        project_id=project.id,
        full=True,
>>>>>>> 2372555b
    )
    # Update credentials
    updated_creds = {"api_key": "updated-key"}
    creds_update = CredsUpdate(
        project_id=project.id, provider="openai", credential=updated_creds
    )

    updated = update_creds_for_org(
        session=db, org_id=credential.organization_id, creds_in=creds_update
    )

    assert len(updated) == 1
    assert updated[0].provider == "openai"
    retrieved_cred = get_provider_credential(
        session=db, org_id=credential.organization_id, provider="openai"
    )
    assert retrieved_cred["api_key"] == "updated-key"


def test_remove_provider_credential(db: Session) -> None:
    """Test removing credentials for a specific provider."""
<<<<<<< HEAD
    organization, project = create_organization_and_project(db)

    # Test credentials for supported providers
    creds_data = {
        "openai": {"api_key": "test-openai-key"},
        "langfuse": {
            "public_key": "test-public-key",
            "secret_key": "test-secret-key",
            "host": "https://cloud.langfuse.com",
        },
    }

    creds_create = CredsCreate(
        organization_id=organization.id, project_id=project.id, credential=creds_data
    )
    credentials_crud.set_creds_for_org(session=db, creds_add=creds_create)
=======
    _, project = create_test_credential(db)

    credential = get_provider_credential(
        session=db,
        org_id=project.organization_id,
        provider="openai",
        project_id=project.id,
        full=True,
    )
>>>>>>> 2372555b

    # Remove one provider's credentials
    removed = remove_provider_credential(
        session=db, org_id=credential.organization_id, provider="openai"
    )

    assert removed.is_active is False
    assert removed.updated_at is not None

    # Verify the credentials are no longer retrievable
    retrieved_cred = get_provider_credential(
        session=db, org_id=credential.organization_id, provider="openai"
    )
    assert retrieved_cred is None


def test_remove_creds_for_org(db: Session) -> None:
    """Test removing all credentials for an organization."""
<<<<<<< HEAD
    organization, project = create_organization_and_project(db)

    # Test credentials for supported providers
    creds_data = {
=======
    project = create_test_project(db)

    # Set up test credentials
    credentials_data = {
>>>>>>> 2372555b
        "openai": {"api_key": "test-openai-key"},
        "langfuse": {
            "public_key": "test-public-key",
            "secret_key": "test-secret-key",
            "host": "https://cloud.langfuse.com",
        },
    }

    creds_create = CredsCreate(
<<<<<<< HEAD
        organization_id=organization.id, project_id=project.id, credential=creds_data
    )
    credentials_crud.set_creds_for_org(session=db, creds_add=creds_create)
=======
        organization_id=project.organization_id,
        project_id=project.id,
        credential=credentials_data,
    )
    set_creds_for_org(session=db, creds_add=creds_create)
>>>>>>> 2372555b

    # Remove all credentials
    removed = remove_creds_for_org(session=db, org_id=project.organization_id)

    assert len(removed) == 2
    assert all(not cred.is_active for cred in removed)
    assert all(cred.updated_at is not None for cred in removed)

    # Verify no credentials are retrievable
    retrieved_credentials = get_creds_by_org(session=db, org_id=project.organization_id)
    assert len(retrieved_credentials) == 0


def test_invalid_provider(db: Session) -> None:
    """Test handling of invalid provider names."""
<<<<<<< HEAD
    organization, project = create_organization_and_project(db)
=======
    project = create_test_project(db)
>>>>>>> 2372555b

    # Test with unsupported provider
    credentials_data = {"gemini": {"api_key": "test-key"}}

<<<<<<< HEAD
    creds_create = CredsCreate(
        organization_id=organization.id, project_id=project.id, credential=creds_data
=======
    credentials_create = CredsCreate(
        organization_id=project.organization_id,
        project_id=project.id,
        credential=credentials_data,
>>>>>>> 2372555b
    )

    with pytest.raises(ValueError, match="Unsupported provider"):
        set_creds_for_org(session=db, creds_add=credentials_create)


def test_duplicate_provider_credentials(db: Session) -> None:
    """Test handling of duplicate provider credentials."""
<<<<<<< HEAD
    organization, project = create_organization_and_project(db)
=======
    project = create_test_project(db)
>>>>>>> 2372555b

    # Set up initial credentials
    credentials_data = {"openai": {"api_key": "test-key"}}

<<<<<<< HEAD
    creds_create = CredsCreate(
        organization_id=organization.id, project_id=project.id, credential=creds_data
    )
    credentials_crud.set_creds_for_org(session=db, creds_add=creds_create)

    # Verify credentials exist and are active
    existing_creds = credentials_crud.get_provider_credential(
        session=db, org_id=organization.id, project_id=project.id, provider="openai"
=======
    credentials_create = CredsCreate(
        organization_id=project.organization_id,
        project_id=project.id,
        credential=credentials_data,
    )
    set_creds_for_org(session=db, creds_add=credentials_create)

    # Verify credentials exist and are active
    existing_creds = get_provider_credential(
        session=db, org_id=project.organization_id, provider="openai"
>>>>>>> 2372555b
    )
    assert existing_creds is not None
    assert "api_key" in existing_creds
    assert existing_creds["api_key"] == "test-key"


def test_langfuse_credential_validation(db: Session) -> None:
    """Test validation of Langfuse credentials structure."""
<<<<<<< HEAD
    organization, project = create_organization_and_project(db)
=======
    project = create_test_project(db)
>>>>>>> 2372555b

    # Test with missing required fields
    invalid_credentials = {
        "langfuse": {
            "public_key": "test-public-key",
            "secret_key": "test-secret-key"
            # Missing host
        }
    }

<<<<<<< HEAD
    creds_create = CredsCreate(
        organization_id=organization.id, project_id=project.id, credential=invalid_creds
=======
    credentials_create = CredsCreate(
        organization_id=project.organization_id,
        project_id=project.id,
        credential=invalid_credentials,
>>>>>>> 2372555b
    )

    with pytest.raises(ValueError):
        set_creds_for_org(session=db, creds_add=credentials_create)

    # Test with valid Langfuse credentials
    valid_credentials = {
        "langfuse": {
            "public_key": "test-public-key",
            "secret_key": "test-secret-key",
            "host": "https://cloud.langfuse.com",
        }
    }

<<<<<<< HEAD
    creds_create = CredsCreate(
        organization_id=organization.id, project_id=project.id, credential=valid_creds
    )

    created_creds = credentials_crud.set_creds_for_org(
        session=db, creds_add=creds_create
=======
    credentials_create = CredsCreate(
        organization_id=project.organization_id,
        project_id=project.id,
        credential=valid_credentials,
>>>>>>> 2372555b
    )

    created_credentials = set_creds_for_org(session=db, creds_add=credentials_create)
    assert len(created_credentials) == 1
    assert created_credentials[0].provider == "langfuse"<|MERGE_RESOLUTION|>--- conflicted
+++ resolved
@@ -1,37 +1,6 @@
 from sqlmodel import Session
 import pytest
 
-<<<<<<< HEAD
-from app.crud import credentials as credentials_crud
-from app.models import Credential, CredsCreate, CredsUpdate, Organization, Project
-
-
-def create_organization_and_project(db: Session) -> tuple[Organization, Project]:
-    """Helper function to create an organization and a project."""
-    organization = Organization(
-        name=f"Test Organization {uuid.uuid4()}", is_active=True
-    )
-    db.add(organization)
-    db.commit()
-    db.refresh(organization)
-
-    project = Project(
-        name=f"Test Project {uuid.uuid4()}",
-        description="A test project",
-        organization_id=organization.id,
-        is_active=True,
-    )
-    db.add(project)
-    db.commit()
-    db.refresh(project)
-
-    return organization, project
-
-
-def test_set_creds_for_org(db: Session) -> None:
-    """Test setting credentials for an organization."""
-    organization, project = create_organization_and_project(db)
-=======
 from app.crud import (
     set_creds_for_org,
     get_creds_by_org,
@@ -52,7 +21,6 @@
 def test_set_credentials_for_org(db: Session) -> None:
     """Test setting credentials for an organization."""
     project = create_test_project(db)
->>>>>>> 2372555b
 
     # Test credentials for supported providers
     credentials_data = {
@@ -63,21 +31,6 @@
             "host": "https://cloud.langfuse.com",
         },
     }
-
-<<<<<<< HEAD
-    creds_create = CredsCreate(
-        organization_id=organization.id, project_id=project.id, credential=creds_data
-    )
-
-    created_creds = credentials_crud.set_creds_for_org(
-        session=db, creds_add=creds_create
-    )
-
-    assert len(created_creds) == 2
-    assert all(cred.organization_id == organization.id for cred in created_creds)
-    assert all(cred.is_active for cred in created_creds)
-    assert {cred.provider for cred in created_creds} == {"openai", "langfuse"}
-=======
     credentials_create = CredsCreate(
         organization_id=project.organization_id,
         project_id=project.id,
@@ -93,22 +46,14 @@
     assert all(cred.project_id == project.id for cred in created_credentials)
     assert all(cred.is_active for cred in created_credentials)
     assert {cred.provider for cred in created_credentials} == {"openai", "langfuse"}
->>>>>>> 2372555b
 
 
 def test_get_creds_by_org(db: Session) -> None:
     """Test retrieving all credentials for an organization."""
-<<<<<<< HEAD
-    organization, project = create_organization_and_project(db)
-
-    # Test credentials for supported providers
-    creds_data = {
-=======
     project = create_test_project(db)
 
     # Set up test credentials
     credentials_data = {
->>>>>>> 2372555b
         "openai": {"api_key": "test-openai-key"},
         "langfuse": {
             "public_key": "test-public-key",
@@ -117,19 +62,12 @@
         },
     }
 
-<<<<<<< HEAD
-    creds_create = CredsCreate(
-        organization_id=organization.id, project_id=project.id, credential=creds_data
-    )
-    credentials_crud.set_creds_for_org(session=db, creds_add=creds_create)
-=======
     credentials_create = CredsCreate(
         organization_id=project.organization_id,
         project_id=project.id,
         credential=credentials_data,
     )
     set_creds_for_org(session=db, creds_add=credentials_create)
->>>>>>> 2372555b
 
     # Test retrieving credentials
     retrieved_creds = get_creds_by_org(session=db, org_id=project.organization_id)
@@ -143,30 +81,13 @@
 
 def test_get_provider_credential(db: Session) -> None:
     """Test retrieving credentials for a specific provider."""
-<<<<<<< HEAD
-    organization, project = create_organization_and_project(db)
-
-    # Set up test credentials
-    creds_data = {"openai": {"api_key": "test-openai-key"}}
-
-    creds_create = CredsCreate(
-        organization_id=organization.id, project_id=project.id, credential=creds_data
-    )
-    credentials_crud.set_creds_for_org(session=db, creds_add=creds_create)
-=======
     credentials_create = test_credential_data(db)
     original_api_key = credentials_create.credential[Provider.OPENAI.value]["api_key"]
->>>>>>> 2372555b
 
     set_creds_for_org(session=db, creds_add=credentials_create)
     # Test retrieving specific provider credentials
-<<<<<<< HEAD
-    retrieved_cred = credentials_crud.get_provider_credential(
-        session=db, org_id=organization.id, project_id=project.id, provider="openai"
-=======
     retrieved_cred = get_provider_credential(
         session=db, org_id=credentials_create.organization_id, provider="openai"
->>>>>>> 2372555b
     )
 
     assert retrieved_cred is not None
@@ -176,15 +97,6 @@
 
 def test_update_creds_for_org(db: Session) -> None:
     """Test updating credentials for a provider."""
-<<<<<<< HEAD
-    organization, project = create_organization_and_project(db)
-
-    # Set up test credentials
-    initial_creds = {"openai": {"api_key": "test-openai-key"}}
-
-    creds_create = CredsCreate(
-        organization_id=organization.id, project_id=project.id, credential=initial_creds
-=======
     _, project = create_test_credential(db)
 
     credential = get_provider_credential(
@@ -193,7 +105,6 @@
         provider="openai",
         project_id=project.id,
         full=True,
->>>>>>> 2372555b
     )
     # Update credentials
     updated_creds = {"api_key": "updated-key"}
@@ -215,24 +126,6 @@
 
 def test_remove_provider_credential(db: Session) -> None:
     """Test removing credentials for a specific provider."""
-<<<<<<< HEAD
-    organization, project = create_organization_and_project(db)
-
-    # Test credentials for supported providers
-    creds_data = {
-        "openai": {"api_key": "test-openai-key"},
-        "langfuse": {
-            "public_key": "test-public-key",
-            "secret_key": "test-secret-key",
-            "host": "https://cloud.langfuse.com",
-        },
-    }
-
-    creds_create = CredsCreate(
-        organization_id=organization.id, project_id=project.id, credential=creds_data
-    )
-    credentials_crud.set_creds_for_org(session=db, creds_add=creds_create)
-=======
     _, project = create_test_credential(db)
 
     credential = get_provider_credential(
@@ -242,7 +135,6 @@
         project_id=project.id,
         full=True,
     )
->>>>>>> 2372555b
 
     # Remove one provider's credentials
     removed = remove_provider_credential(
@@ -261,17 +153,10 @@
 
 def test_remove_creds_for_org(db: Session) -> None:
     """Test removing all credentials for an organization."""
-<<<<<<< HEAD
-    organization, project = create_organization_and_project(db)
-
-    # Test credentials for supported providers
-    creds_data = {
-=======
     project = create_test_project(db)
 
     # Set up test credentials
     credentials_data = {
->>>>>>> 2372555b
         "openai": {"api_key": "test-openai-key"},
         "langfuse": {
             "public_key": "test-public-key",
@@ -281,17 +166,11 @@
     }
 
     creds_create = CredsCreate(
-<<<<<<< HEAD
-        organization_id=organization.id, project_id=project.id, credential=creds_data
-    )
-    credentials_crud.set_creds_for_org(session=db, creds_add=creds_create)
-=======
         organization_id=project.organization_id,
         project_id=project.id,
         credential=credentials_data,
     )
     set_creds_for_org(session=db, creds_add=creds_create)
->>>>>>> 2372555b
 
     # Remove all credentials
     removed = remove_creds_for_org(session=db, org_id=project.organization_id)
@@ -307,24 +186,14 @@
 
 def test_invalid_provider(db: Session) -> None:
     """Test handling of invalid provider names."""
-<<<<<<< HEAD
-    organization, project = create_organization_and_project(db)
-=======
-    project = create_test_project(db)
->>>>>>> 2372555b
+    project = create_test_project(db)
 
     # Test with unsupported provider
     credentials_data = {"gemini": {"api_key": "test-key"}}
-
-<<<<<<< HEAD
-    creds_create = CredsCreate(
-        organization_id=organization.id, project_id=project.id, credential=creds_data
-=======
-    credentials_create = CredsCreate(
-        organization_id=project.organization_id,
-        project_id=project.id,
-        credential=credentials_data,
->>>>>>> 2372555b
+    credentials_create = CredsCreate(
+        organization_id=project.organization_id,
+        project_id=project.id,
+        credential=credentials_data,
     )
 
     with pytest.raises(ValueError, match="Unsupported provider"):
@@ -333,25 +202,11 @@
 
 def test_duplicate_provider_credentials(db: Session) -> None:
     """Test handling of duplicate provider credentials."""
-<<<<<<< HEAD
-    organization, project = create_organization_and_project(db)
-=======
-    project = create_test_project(db)
->>>>>>> 2372555b
+    project = create_test_project(db)
 
     # Set up initial credentials
     credentials_data = {"openai": {"api_key": "test-key"}}
 
-<<<<<<< HEAD
-    creds_create = CredsCreate(
-        organization_id=organization.id, project_id=project.id, credential=creds_data
-    )
-    credentials_crud.set_creds_for_org(session=db, creds_add=creds_create)
-
-    # Verify credentials exist and are active
-    existing_creds = credentials_crud.get_provider_credential(
-        session=db, org_id=organization.id, project_id=project.id, provider="openai"
-=======
     credentials_create = CredsCreate(
         organization_id=project.organization_id,
         project_id=project.id,
@@ -362,7 +217,6 @@
     # Verify credentials exist and are active
     existing_creds = get_provider_credential(
         session=db, org_id=project.organization_id, provider="openai"
->>>>>>> 2372555b
     )
     assert existing_creds is not None
     assert "api_key" in existing_creds
@@ -371,11 +225,7 @@
 
 def test_langfuse_credential_validation(db: Session) -> None:
     """Test validation of Langfuse credentials structure."""
-<<<<<<< HEAD
-    organization, project = create_organization_and_project(db)
-=======
-    project = create_test_project(db)
->>>>>>> 2372555b
+    project = create_test_project(db)
 
     # Test with missing required fields
     invalid_credentials = {
@@ -385,16 +235,10 @@
             # Missing host
         }
     }
-
-<<<<<<< HEAD
-    creds_create = CredsCreate(
-        organization_id=organization.id, project_id=project.id, credential=invalid_creds
-=======
     credentials_create = CredsCreate(
         organization_id=project.organization_id,
         project_id=project.id,
         credential=invalid_credentials,
->>>>>>> 2372555b
     )
 
     with pytest.raises(ValueError):
@@ -409,19 +253,10 @@
         }
     }
 
-<<<<<<< HEAD
-    creds_create = CredsCreate(
-        organization_id=organization.id, project_id=project.id, credential=valid_creds
-    )
-
-    created_creds = credentials_crud.set_creds_for_org(
-        session=db, creds_add=creds_create
-=======
     credentials_create = CredsCreate(
         organization_id=project.organization_id,
         project_id=project.id,
         credential=valid_credentials,
->>>>>>> 2372555b
     )
 
     created_credentials = set_creds_for_org(session=db, creds_add=credentials_create)
