from uuid import UUID
from uuid import uuid4

from openai import OpenAI
from sqlmodel import Session

from app.core.config import settings
from app.models import Collection, Organization, Project
from app.tests.utils.utils import get_user_id_by_email, get_project
from app.tests.utils.test_data import create_test_project
from app.tests.utils.test_data import create_test_api_key


class constants:
    openai_model = "gpt-4o"
    llm_service_name = "test-service-name"


def uuid_increment(value: UUID):
    inc = int(value) + 1  # hopefully doesn't overflow!
    return UUID(int=inc)


<<<<<<< HEAD
def get_collection(db: Session, client=None, owner_id: int = None) -> Collection:
    if owner_id is None:
        owner_id = get_user_id_by_email(db)

    # Step 1: Create real organization and project entries
    project = create_test_project(db)

    # Step 2: Create API key for user with valid foreign keys
    create_test_api_key(db, user_id=owner_id, project_id=project.id)

=======
def get_collection(db: Session, client=None, project_id: int = None) -> Collection:
    project = get_project(db)
>>>>>>> 4813d95b
    if client is None:
        client = OpenAI(api_key="test_api_key")

    vector_store = client.vector_stores.create()
    assistant = client.beta.assistants.create(
        model=constants.openai_model,
        tools=[{"type": "file_search"}],
        tool_resources={"file_search": {"vector_store_ids": [vector_store.id]}},
    )

    return Collection(
        organization_id=project.organization_id,
        project_id=project_id,
        llm_service_id=assistant.id,
        llm_service_name=constants.llm_service_name,
    )<|MERGE_RESOLUTION|>--- conflicted
+++ resolved
@@ -21,21 +21,8 @@
     return UUID(int=inc)
 
 
-<<<<<<< HEAD
-def get_collection(db: Session, client=None, owner_id: int = None) -> Collection:
-    if owner_id is None:
-        owner_id = get_user_id_by_email(db)
-
-    # Step 1: Create real organization and project entries
-    project = create_test_project(db)
-
-    # Step 2: Create API key for user with valid foreign keys
-    create_test_api_key(db, user_id=owner_id, project_id=project.id)
-
-=======
 def get_collection(db: Session, client=None, project_id: int = None) -> Collection:
     project = get_project(db)
->>>>>>> 4813d95b
     if client is None:
         client = OpenAI(api_key="test_api_key")
 
