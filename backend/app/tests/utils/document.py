import itertools as it
import functools as ft
from uuid import UUID
from pathlib import Path
from datetime import datetime
from dataclasses import dataclass
from urllib.parse import ParseResult, urlunparse

import pytest
from httpx import Response
from sqlmodel import Session, delete
from fastapi.testclient import TestClient

from app.core.config import settings
from app.models import Document
from app.utils import APIResponse

from .utils import SequentialUuidGenerator, get_user_id_by_email, get_user_from_api_key


@ft.cache
def _get_user_id_by_email(db: Session):
    return get_user_id_by_email(db)


def _get_user_from_api_key(db: Session, api_key_headers: dict[str, str]):
    return get_user_from_api_key(db, api_key_headers)


def httpx_to_standard(response: Response):
    return APIResponse(**response.json())


class DocumentMaker:
    def __init__(self, db: Session, api_key_headers: dict[str, str]):
        user = _get_user_from_api_key(db, api_key_headers)
        self.owner_id = user.user_id
        self.index = SequentialUuidGenerator()

    def __iter__(self):
        return self

    def __next__(self):
        doc_id = next(self.index)
        key = f"{self.owner_id}/{doc_id}.txt"
        object_store_url = f"s3://{settings.AWS_S3_BUCKET}/{key}"

        return Document(
            id=doc_id,
            owner_id=self.owner_id,
            fname=f"{doc_id}.xyz",
            object_store_url=object_store_url,
        )


class DocumentStore:
    @staticmethod
    def clear(db: Session):
        db.exec(delete(Document))
        db.commit()

    @property
    def owner(self):
        return self.documents.owner_id

    def __init__(self, db: Session, api_key_headers: dict[str, str]):
        self.db = db
        self.documents = DocumentMaker(db, api_key_headers)
        self.clear(self.db)

    def put(self):
        doc = next(self.documents)

        self.db.add(doc)
        self.db.commit()
        self.db.refresh(doc)

        return doc

    def extend(self, n: int):
        for _ in range(n):
            yield self.put()

    def fill(self, n: int):
        return list(self.extend(n))


class Route:
    _empty = ParseResult(*it.repeat("", len(ParseResult._fields)))
    _root = Path(settings.API_V1_STR, "documents")

    def __init__(self, endpoint, **qs_args):
        self.endpoint = endpoint
        self.qs_args = qs_args

    def __str__(self):
        return urlunparse(self.to_url())

    def to_url(self):
        path = self._root.joinpath(self.endpoint)
        kwargs = {
            "path": str(path),
        }
        if self.qs_args:
            query = "&".join(it.starmap("{}={}".format, self.qs_args.items()))
            kwargs["query"] = query

        return self._empty._replace(**kwargs)

    def append(self, doc: Document, suffix: str = None):
        segments = [self.endpoint, str(doc.id)]
        if suffix:
            segments.append(suffix)
        endpoint = Path(*segments)
        return type(self)(endpoint, **self.qs_args)


@dataclass
class WebCrawler:
    client: TestClient
<<<<<<< HEAD
    api_key_headers: dict[str, str]
=======
    normal_user_api_key_headers: dict[str, str]
>>>>>>> eeba2c22

    def get(self, route: Route):
        return self.client.get(
            str(route),
<<<<<<< HEAD
            headers=self.api_key_headers,
=======
            headers=self.normal_user_api_key_headers,
>>>>>>> eeba2c22
        )

    def delete(self, route: Route):
        return self.client.delete(
            str(route),
<<<<<<< HEAD
            headers=self.api_key_headers,
=======
            headers=self.normal_user_api_key_headers,
>>>>>>> eeba2c22
        )


class DocumentComparator:
    @ft.singledispatchmethod
    @staticmethod
    def to_string(value):
        return value

    @to_string.register
    @staticmethod
    def _(value: UUID):
        return str(value)

    @to_string.register
    @staticmethod
    def _(value: datetime):
        return value.isoformat()

    def __init__(self, document: Document):
        self.document = document

    def __eq__(self, other: dict):
        this = dict(self.to_dict())
        return this == other

    def to_dict(self):
        document = dict(self.document)
        for k, v in document.items():
            yield (k, self.to_string(v))


@pytest.fixture
<<<<<<< HEAD
def crawler(client: TestClient, api_key_headers: dict[str, str]):
    return WebCrawler(client, api_key_headers)
=======
def crawler(client: TestClient, normal_user_api_key_headers: dict[str, str]):
    return WebCrawler(client, normal_user_api_key_headers)
>>>>>>> eeba2c22
<|MERGE_RESOLUTION|>--- conflicted
+++ resolved
@@ -118,30 +118,18 @@
 @dataclass
 class WebCrawler:
     client: TestClient
-<<<<<<< HEAD
-    api_key_headers: dict[str, str]
-=======
     normal_user_api_key_headers: dict[str, str]
->>>>>>> eeba2c22
 
     def get(self, route: Route):
         return self.client.get(
             str(route),
-<<<<<<< HEAD
-            headers=self.api_key_headers,
-=======
             headers=self.normal_user_api_key_headers,
->>>>>>> eeba2c22
         )
 
     def delete(self, route: Route):
         return self.client.delete(
             str(route),
-<<<<<<< HEAD
-            headers=self.api_key_headers,
-=======
             headers=self.normal_user_api_key_headers,
->>>>>>> eeba2c22
         )
 
 
@@ -175,10 +163,5 @@
 
 
 @pytest.fixture
-<<<<<<< HEAD
-def crawler(client: TestClient, api_key_headers: dict[str, str]):
-    return WebCrawler(client, api_key_headers)
-=======
 def crawler(client: TestClient, normal_user_api_key_headers: dict[str, str]):
-    return WebCrawler(client, normal_user_api_key_headers)
->>>>>>> eeba2c22
+    return WebCrawler(client, normal_user_api_key_headers)