--- conflicted
+++ resolved
@@ -119,9 +119,15 @@
             }
         },
     )
-<<<<<<< HEAD
-    return set_creds_for_org(session=db, creds_add=creds_data), project
-
+    return (
+        set_creds_for_org(
+            session=db,
+            creds_add=creds_data,
+            organization_id=project.organization_id,
+            project_id=project.id,
+        ),
+        project,
+    )
 
 def create_test_fine_tuning_jobs(
     db: Session,
@@ -196,15 +202,4 @@
 
         model_evaluations.append(model_eval)
 
-    return model_evaluations
-=======
-    return (
-        set_creds_for_org(
-            session=db,
-            creds_add=creds_data,
-            organization_id=project.organization_id,
-            project_id=project.id,
-        ),
-        project,
-    )
->>>>>>> 5579c37f
+    return model_evaluations