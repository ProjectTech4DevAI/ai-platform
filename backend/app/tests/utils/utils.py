--- conflicted
+++ resolved
@@ -9,15 +9,10 @@
 from sqlmodel import Session, select
 
 from app.core.config import settings
-<<<<<<< HEAD
 from app.crud import get_user_by_email, get_api_key_by_user_id
 from app.models import APIKeyPublic, User, APIKey
 from app.crud import get_api_key_by_value
-=======
-from app.crud.user import get_user_by_email
-from app.crud.api_key import get_api_key_by_value
-from app.models import APIKeyPublic, Project
->>>>>>> b404beeb
+
 
 
 T = TypeVar("T")
