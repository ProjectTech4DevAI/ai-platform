--- conflicted
+++ resolved
@@ -1,11 +1,7 @@
 import random
 import string
 from uuid import UUID
-<<<<<<< HEAD
 from typing import Type, TypeVar
-=======
-from typing import List
->>>>>>> 2372555b
 
 import pytest
 from fastapi.testclient import TestClient
@@ -13,14 +9,8 @@
 
 from app.core.config import settings
 from app.crud.user import get_user_by_email
-<<<<<<< HEAD
 from app.crud.api_key import get_api_key_by_value
 from app.models import APIKeyPublic, Project
-=======
-from app.models import APIKeyPublic, Credential
-from app.crud import create_api_key, get_api_key_by_value
-from uuid import uuid4
->>>>>>> 2372555b
 
 
 T = TypeVar("T")
