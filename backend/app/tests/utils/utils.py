import random
import string
from uuid import UUID
from typing import Type, TypeVar
import os
from dotenv import load_dotenv

import pytest
from pydantic import EmailStr
from fastapi.testclient import TestClient
from sqlmodel import Session, select

<<<<<<< HEAD
from app.core.config import settings, Settings
from app.crud import get_user_by_email, get_api_key_by_user_id
from app.models import APIKeyPublic, Project
from app.crud import get_api_key_by_value
=======
from app.core.config import settings
from app.crud.user import get_user_by_email
from app.crud.api_key import get_api_key_by_value, get_api_key_by_user_id
from app.models import APIKeyPublic, Project, Assistant
>>>>>>> f1d651bd


T = TypeVar("T")


@pytest.fixture(scope="class")
def openai_credentials():
    settings.OPENAI_API_KEY = "sk-fake123"


def random_lower_string() -> str:
    return "".join(random.choices(string.ascii_lowercase, k=32))


def generate_random_string(length=10):
    return "".join(random.choices(string.ascii_letters + string.digits, k=length))


def random_email() -> str:
    return f"{random_lower_string()}@{random_lower_string()}.com"


def get_superuser_token_headers(client: TestClient) -> dict[str, str]:
    login_data = {
        "username": settings.FIRST_SUPERUSER,
        "password": settings.FIRST_SUPERUSER_PASSWORD,
    }
    r = client.post(f"{settings.API_V1_STR}/login/access-token", data=login_data)
    tokens = r.json()
    a_token = tokens["access_token"]
    headers = {"Authorization": f"Bearer {a_token}"}
    return headers


def get_api_key_by_email(db: Session, email: EmailStr) -> str:
    user = get_user_by_email(session=db, email=email)
    api_key = get_api_key_by_user_id(db, user_id=user.id)

    return api_key.key


def get_user_id_by_email(db: Session) -> int:
    user = get_user_by_email(session=db, email=settings.EMAIL_TEST_USER)
    return user.id


def get_user_from_api_key(db: Session, api_key_headers: dict[str, str]) -> APIKeyPublic:
    key_value = api_key_headers["X-API-KEY"]
    api_key = get_api_key_by_value(db, api_key_value=key_value)
    if api_key is None:
        raise ValueError("Invalid API Key")
    return api_key


def get_non_existent_id(session: Session, model: Type[T]) -> int:
    result = session.exec(select(model.id).order_by(model.id.desc())).first()
    return (result or 0) + 1


def get_project(session: Session, name: str | None = None) -> Project:
    """
    Retrieve an active project from the database.

    If a project name is provided, fetch the active project with that name.
    If no name is provided, fetch any random project.
    """
    if name:
        statement = (
            select(Project).where(Project.name == name, Project.is_active).limit(1)
        )
    else:
        statement = select(Project).where(Project.is_active).limit(1)

    project = session.exec(statement).first()

    if not project:
        raise ValueError("No active projects found")

    return project


<<<<<<< HEAD
def load_environment(
    env_test_path: str = "./Users/nishikayadav/Desktop/platform/.env.test",
):
    """Loads the test environment variables if the .env.test file exists.

    If any of the required PostgreSQL credentials are missing in the env test, raises an error.
    """

    if os.path.exists(env_test_path):
        load_dotenv(dotenv_path=env_test_path, override=True)
        settings.__init__()

        required_vars = [
            "POSTGRES_USER",
            "POSTGRES_PASSWORD",
            "POSTGRES_SERVER",
            "POSTGRES_PORT",
            "POSTGRES_DB",
        ]

        missing_vars = [var for var in required_vars if not os.getenv(var)]

        if missing_vars:
            raise ValueError(
                f"Missing the following PostgreSQL credentials in {env_test_path}: {', '.join(missing_vars)}"
            )

    else:
        raise FileNotFoundError(
            f"Warning: {env_test_path} not found. No environment variables loaded."
        )

    return settings
=======
def get_assistant(session: Session, name: str | None = None) -> Assistant:
    """
    Retrieve an active assistant from the database.

    If a assistant name is provided, fetch the active assistant with that name.
    If no name is provided, fetch any random assistant.
    """
    if name:
        statement = (
            select(Assistant)
            .where(Assistant.name == name, Assistant.is_deleted == False)
            .limit(1)
        )
    else:
        statement = select(Assistant).where(Assistant.is_deleted == False).limit(1)

    assistant = session.exec(statement).first()

    if not assistant:
        raise ValueError("No active assistants found")

    return assistant
>>>>>>> f1d651bd


class SequentialUuidGenerator:
    def __init__(self, start=0):
        self.start = start

    def __iter__(self):
        return self

    def __next__(self) -> UUID:
        uu_id = UUID(int=self.start)
        self.start += 1
        return uu_id

    def peek(self) -> UUID:
        return UUID(int=self.start)<|MERGE_RESOLUTION|>--- conflicted
+++ resolved
@@ -10,17 +10,10 @@
 from fastapi.testclient import TestClient
 from sqlmodel import Session, select
 
-<<<<<<< HEAD
-from app.core.config import settings, Settings
-from app.crud import get_user_by_email, get_api_key_by_user_id
-from app.models import APIKeyPublic, Project
-from app.crud import get_api_key_by_value
-=======
 from app.core.config import settings
 from app.crud.user import get_user_by_email
 from app.crud.api_key import get_api_key_by_value, get_api_key_by_user_id
 from app.models import APIKeyPublic, Project, Assistant
->>>>>>> f1d651bd
 
 
 T = TypeVar("T")
@@ -102,7 +95,6 @@
     return project
 
 
-<<<<<<< HEAD
 def load_environment(
     env_test_path: str = "./Users/nishikayadav/Desktop/platform/.env.test",
 ):
@@ -136,8 +128,9 @@
         )
 
     return settings
-=======
-def get_assistant(session: Session, name: str | None = None) -> Assistant:
+
+  
+  def get_assistant(session: Session, name: str | None = None) -> Assistant:
     """
     Retrieve an active assistant from the database.
 
@@ -159,7 +152,6 @@
         raise ValueError("No active assistants found")
 
     return assistant
->>>>>>> f1d651bd
 
 
 class SequentialUuidGenerator:
